#
#  - - - - - - - - - - - - - - - - - - - - - - - - - - - - - - - - - - - - - -
#  SLEPc - Scalable Library for Eigenvalue Problem Computations
#  Copyright (c) 2002-2013, Universitat Politecnica de Valencia, Spain
#
#  This file is part of SLEPc.
#     
#  SLEPc is free software: you can redistribute it and/or modify it under  the
#  terms of version 3 of the GNU Lesser General Public License as published by
#  the Free Software Foundation.
#
#  SLEPc  is  distributed in the hope that it will be useful, but WITHOUT  ANY 
#  WARRANTY;  without even the implied warranty of MERCHANTABILITY or  FITNESS 
#  FOR  A  PARTICULAR PURPOSE. See the GNU Lesser General Public  License  for 
#  more details.
#
#  You  should have received a copy of the GNU Lesser General  Public  License
#  along with SLEPc. If not, see <http://www.gnu.org/licenses/>.
#  - - - - - - - - - - - - - - - - - - - - - - - - - - - - - - - - - - - - - -
#

#requiresdefine   'PETSC_USING_F90'

CFLAGS    =
FFLAGS    =
SOURCEC   =
SOURCEF   =
SOURCEH   = slepc.h slepceps.h slepcst.h slepcsvd.h slepcqep.h slepcpep.h \
<<<<<<< HEAD
            slepcnep.h slepcmfn.h slepcip.h slepcds.h slepcfn.h slepcbv.h \
=======
            slepcnep.h slepcmfn.h slepcip.h slepcds.h slepcfn.h slepcsys.h \
>>>>>>> 9ce95ccd
            slepc.h90 slepceps.h90 slepcst.h90 slepcsvd.h90 slepcqep.h90 \
            slepcpep.h90 slepcnep.h90 slepcmfn.h90 slepcip.h90 slepcds.h90 \
            slepcfn.h90 slepcbv.h90 slepcdef.h slepcepsdef.h slepcstdef.h slepcsvddef.h \
            slepcqepdef.h slepcpepdef.h slepcnepdef.h slepcmfndef.h slepcipdef.h \
<<<<<<< HEAD
            slepcdsdef.h slepcfndef.h slepcbvdef.h
=======
            slepcdsdef.h slepcfndef.h slepcsysdef.h
>>>>>>> 9ce95ccd
LIBBASE   = libslepcsys
DIRS      = 
MANSEC    = 
LOCDIR    = include/finclude/

include ${SLEPC_DIR}/conf/slepc_common
<|MERGE_RESOLUTION|>--- conflicted
+++ resolved
@@ -26,20 +26,12 @@
 SOURCEC   =
 SOURCEF   =
 SOURCEH   = slepc.h slepceps.h slepcst.h slepcsvd.h slepcqep.h slepcpep.h \
-<<<<<<< HEAD
-            slepcnep.h slepcmfn.h slepcip.h slepcds.h slepcfn.h slepcbv.h \
-=======
-            slepcnep.h slepcmfn.h slepcip.h slepcds.h slepcfn.h slepcsys.h \
->>>>>>> 9ce95ccd
+            slepcnep.h slepcmfn.h slepcip.h slepcds.h slepcfn.h slepcbv.h slepcsys.h \
             slepc.h90 slepceps.h90 slepcst.h90 slepcsvd.h90 slepcqep.h90 \
             slepcpep.h90 slepcnep.h90 slepcmfn.h90 slepcip.h90 slepcds.h90 \
             slepcfn.h90 slepcbv.h90 slepcdef.h slepcepsdef.h slepcstdef.h slepcsvddef.h \
             slepcqepdef.h slepcpepdef.h slepcnepdef.h slepcmfndef.h slepcipdef.h \
-<<<<<<< HEAD
-            slepcdsdef.h slepcfndef.h slepcbvdef.h
-=======
-            slepcdsdef.h slepcfndef.h slepcsysdef.h
->>>>>>> 9ce95ccd
+            slepcdsdef.h slepcfndef.h slepcbvdef.h slepcsysdef.h
 LIBBASE   = libslepcsys
 DIRS      = 
 MANSEC    = 
