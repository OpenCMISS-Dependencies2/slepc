!
!  Include file for Fortran use of the PEP object in SLEPc
!
!  - - - - - - - - - - - - - - - - - - - - - - - - - - - - - - - - - - - - - -
!  SLEPc - Scalable Library for Eigenvalue Problem Computations
!  Copyright (c) 2002-2014, Universitat Politecnica de Valencia, Spain
!
!  This file is part of SLEPc.
!
!  SLEPc is free software: you can redistribute it and/or modify it under  the
!  terms of version 3 of the GNU Lesser General Public License as published by
!  the Free Software Foundation.
!
!  SLEPc  is  distributed in the hope that it will be useful, but WITHOUT  ANY
!  WARRANTY;  without even the implied warranty of MERCHANTABILITY or  FITNESS
!  FOR  A  PARTICULAR PURPOSE. See the GNU Lesser General Public  License  for
!  more details.
!
!  You  should have received a copy of the GNU Lesser General  Public  License
!  along with SLEPc. If not, see <http://www.gnu.org/licenses/>.
!  - - - - - - - - - - - - - - - - - - - - - - - - - - - - - - - - - - - - - -
!
#if !defined(__SLEPCPEP_H)
#define __SLEPCPEP_H

#include "slepc/finclude/slepcbvdef.h"
#include "slepc/finclude/slepcstdef.h"
#include "slepc/finclude/slepcdsdef.h"
#include "slepc/finclude/slepcrgdef.h"
#include "slepc/finclude/slepcepsdef.h"

#if !defined(PETSC_USE_FORTRAN_DATATYPES)
#define PEP                PetscFortranAddr
#endif

#define PEPType            character*(80)
#define PEPProblemType     PetscEnum
#define PEPWhich           PetscEnum
#define PEPBasis           PetscEnum
#define PEPScale           PetscEnum
#define PEPRefine          PetscEnum
#define PEPExtract         PetscEnum
#define PEPConv            PetscEnum
#define PEPErrorType       PetscEnum
#define PEPConvergedReason PetscEnum

#define PEPLINEAR    'linear'
#define PEPQARNOLDI  'qarnoldi'
#define PEPTOAR      'toar'
<<<<<<< HEAD
#define PEPJD        'jd'
=======
#define PEPSTOAR     'stoar'
>>>>>>> 9e387154

#endif<|MERGE_RESOLUTION|>--- conflicted
+++ resolved
@@ -47,10 +47,7 @@
 #define PEPLINEAR    'linear'
 #define PEPQARNOLDI  'qarnoldi'
 #define PEPTOAR      'toar'
-<<<<<<< HEAD
+#define PEPSTOAR     'stoar'
 #define PEPJD        'jd'
-=======
-#define PEPSTOAR     'stoar'
->>>>>>> 9e387154
 
 #endif