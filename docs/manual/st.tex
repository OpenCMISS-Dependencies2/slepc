%-------------------------------------------------------
% SLEPc Users Manual
%-------------------------------------------------------
\chapter{\label{cap:st}ST: Spectral Transformation}
%-------------------------------------------------------

\noindent The Spectral Transformation (\ident{ST}) is the object that encapsulates the functionality required for acceleration techniques based on the transformation of the spectrum. Most eigensolvers in \ident{EPS} work by applying an operator to a set of vectors and this operator can adopt different forms. The \ident{ST} object handles all the different possibilities in a uniform way, so that the solver can proceed without knowing which transformation has been selected. The spectral transformation can be specified at run time, as well as related options such as which linear solver to use.

	Despite being a rather unrelated concept, \ident{ST} is also used to handle the preconditioners and correction-equation solvers used in preconditioned eigensolvers such as GD and JD.

	The description in this chapter focuses on the use of \ident{ST} in the context of \ident{EPS}. For usage within other solver classes, we will provide further details, e.g., shift-and-invert for quadratic eigenproblems in \S\ref{sec:qst}.

%---------------------------------------------------
\section{General Description}

	Spectral transformations are powerful tools for adjusting the way in which eigensolvers behave when coping with a problem. The general strategy consists in transforming the original problem into a new one in which eigenvalues are mapped to a new position while eigenvectors remain unchanged. These transformations can be used with several goals in mind:
\begin{itemize}
\setlength{\itemsep}{-2pt}
\item Compute internal eigenvalues. In some applications, the eigenpairs of interest are not the extreme ones (largest magnitude, smallest magnitude, rightmost, leftmost), but those contained in a certain interval or those closest to a certain value of the complex plane.
\item Accelerate convergence. Convergence properties typically depend on how close the eigenvalues are from each other. With some spectral transformations, difficult eigenvalue distributions can be remapped in a more favorable way in terms of convergence. 
\item Handle some special situations. For instance, in generalized problems when matrix $B$ is singular, it may be necessary to use a spectral transformation.
\end{itemize}
	
	\slepc separates spectral transformations from solution methods so that any combination of them can be specified by the user. To achieve this, most eigensolvers contained in \ident{EPS} are implemented in such a way that they are independent of which transformation has been selected by the user (the exception are preconditioned solvers, see below). That is, the solver algorithm has to work with a generic operator, whose actual form depends on the transformation used. After convergence, eigenvalues are transformed back appropriately. 

	For technical details of the transformations described in this chapter, the interested user is referred to \citep{Ericsson:1980:STL}, \citep{Scott:1982:AIO}, \citep{Nour-Omid:1987:HIS}, and \citep{Meerbergen:1994:SCT}.

\paragraph{Preconditioners.}

As explained in the previous chapter, \ident{EPS} contains preconditioned eigensolvers such as GD or JD. These solvers either apply a preconditioner at a certain step of the computation, or need to solve a correction equation with a preconditioned linear solver. One of the main goals of these solvers is to achieve a similar effect as an inverse-based spectral transformation such as shift-and-invert, but with less computational cost. For this reason, a ``preconditioner'' spectral transformation has been included in the \ident{ST} object. However, this is just a convenient way of organizing the functionality, since this fake spectral transform cannot be used with non-preconditioned eigensolvers, and conversely preconditioned eigensolvers cannot be used with conventional spectral transformations.

%---------------------------------------------------
\section{Basic Usage}

	The \ident{ST} module is the analog of some \petsc modules such as \ident{PC}. The user does not usually need to create a stand-alone \ident{ST} object explicitly. Instead, every \ident{EPS} object internally sets up an associated \ident{ST}. Therefore, the usual object management methods such as \ident{STCreate}, \ident{STDestroy}, \ident{STView}, \ident{STSetFromOptions}, are not usually called by the user.

	Although the \ident{ST} context is hidden inside the \ident{EPS} object, the user still has control over all the options, by means of the command line, or also inside the program. To allow application programmers to set any of the spectral transformation options directly within the code, the following routine is provided to extract the \ident{ST} context from the \ident{EPS} object,
	\findex{EPSGetST}
	\begin{Verbatim}[fontsize=\small]
	EPSGetST(EPS eps,ST *st);
	\end{Verbatim}
	
	After this, one is able to set any options associated to the \ident{ST} object. For example, to set the value of the shift, the following function is available
	\findex{STSetShift}
	\begin{Verbatim}[fontsize=\small]
	STSetShift(ST st,PetscScalar shift);
	\end{Verbatim}
	This can also be done with the command line option \Verb!-st_shift <shift>!. Note that the argument \texttt{shift} is defined as a \texttt{PetscScalar}, and this means that complex shifts are not allowed unless the complex version of \slepc is used.

	Other object operations are available, which are not usually called by the user. The most important of such functions are \ident{STApply}, which applies the operator to a vector, and \ident{STSetUp}, which prepares all the necessary data structures before the solution process starts. The term ``operator'' refers to one of $A$, $B^{-1}\!A$, $A-\sigma I$, ...\ depending on which kind of spectral transformation is being used.
 
%---------------------------------------------------
\section{Available Transformations}

	This section describes the spectral transformations that are provided in \slepc. As in the case of eigensolvers, the spectral transformation to be used can be specified procedurally or via the command line. The application programmer can set it by means of the command
	\findex{STSetType}
	\begin{Verbatim}[fontsize=\small]
	STSetType(ST st,STType type);
	\end{Verbatim}
where \texttt{type} can be one of 
\texttt{STSHIFT}, 
\texttt{STSINVERT}, \texttt{STCAYLEY},
\texttt{STPRECOND}, or \texttt{STSHELL}.
The \ident{ST} type can also be set with the command-line option \Verb!-st_type! followed by the name of the method (see Table \ref{tab:transforms}). The first five spectral transformations are described in detail in the rest of this section. The last possibility, \texttt{STSHELL}, uses a specific, application-provided spectral transformation. Section \ref{sec:shell} describes how to implement one of these transformations.

\begin{table}
\centering
{\small \begin{tabular}{lllc}
                        &                   & {\footnotesize Options} &\\
Spectral Transformation & \ident{STType}    & {\footnotesize Name}    & Operator\\\hline
<<<<<<< HEAD
Shift of Origin         & \texttt{STSHIFT}  & \texttt{shift}   & $B^{-1}A+\sigma I$\\
=======
Shift of Origin         & \texttt{STSHIFT}  & \texttt{shift}   & $B^{-1}A-\sigma I$\\
Spectrum Folding        & \texttt{STFOLD}   & \texttt{fold}    & $(B^{-1}A-\sigma I)^2$\\
>>>>>>> 7e003bf1
Shift-and-invert        & \texttt{STSINVERT}& \texttt{sinvert} & $(A-\sigma B)^{-1}B$\\
Generalized Cayley      & \texttt{STCAYLEY} & \texttt{cayley}  & $(A-\sigma B)^{-1}(A+\nu B)$\\
Preconditioner          & \texttt{STPRECOND}& \texttt{precond} & $K^{-1}\approx(A-\sigma B)^{-1}$\\\hline
Shell Transformation    & \texttt{STSHELL}  & \texttt{shell}   & \emph{user-defined}\\\hline
\end{tabular} }
\caption{\label{tab:transforms}Spectral transformations available in the  \ident{ST} package.}
\end{table}

	The last column of Table \ref{tab:transforms} shows a general form of the operator used in each case. This generic operator can adopt different particular forms depending on whether the eigenproblem is standard or generalized, or whether the value of the shift ($\sigma$) and anti-shift ($\nu$) is zero or not. All the possible combinations are listed in Table \ref{tab:op}.
	\begin{table}
	\centering
	{\small \begin{tabular}{llcc}
	\ident{ST}     & Choice of $\sigma,\nu$ & Standard problem & Generalized problem \\\hline
	\texttt{shift}
        & $\sigma=0$     & $A$           & $B^{-1}A$          \\
<<<<<<< HEAD
	& $\sigma\not=0$ & $A+\sigma I$  & $B^{-1}A+\sigma I$ \\ \hline
=======
	& $\sigma\not=0$ & $A-\sigma I$  & $B^{-1}A-\sigma I$ \\ \hline
	\texttt{fold}
        & $\sigma=0$     & $A^2$         & $(B^{-1}A)^2$          \\
	& $\sigma\not=0$ & $(A-\sigma I)^2$ & $(B^{-1}A-\sigma I)^2$ \\ \hline
>>>>>>> 7e003bf1
	\texttt{sinvert}
        & $\sigma=0$     & $A^{-1}$      & $A^{-1}B$          \\
	& $\sigma\not=0$ & $(A-\sigma I)^{-1}$  & $(A-\sigma B)^{-1}B$ \\ \hline
	\texttt{cayley}
	& $\sigma\not=0,\nu=0$ & $(A-\sigma I)^{-1}A$  & $(A-\sigma B)^{-1}A$ \\
        & $\sigma=0,\nu\not=0$     & $I+\nu A^{-1}$      & $I+\nu A^{-1}B$ \\
	& $\sigma\not=0,\nu\not=0$ & $(A-\sigma I)^{-1}(A+\nu I)$  & $(A-\sigma B)^{-1}(A+\nu B)$ \\ \hline
	\texttt{precond}
        & $\sigma=0$     & $K^{-1}\approx A^{-1}$ & $K^{-1}\approx A^{-1}$          \\
	& $\sigma\not=0$ & $K^{-1}\approx(A-\sigma I)^{-1}$ & $K^{-1}\approx(A-\sigma B)^{-1}$ \\ \hline
	\end{tabular} }
	\caption{\label{tab:op}Operators used in each spectral transformation mode.}
	\end{table}

	The expressions shown in Table \ref{tab:op} are not built explicitly. Instead, the appropriate operations are carried out when applying the operator to a certain vector. The inverses imply the solution of a linear system of equations that is managed by setting up an associated \ident{KSP} object. The user can control the behavior of this object by adjusting the appropriate options, as will be illustrated with examples in \S\ref{sec:lin}.

\paragraph{Relation between Target and Shift.}

	In all transformations except \ident{STSHIFT}, there is a direct connection between the target $\tau$ (described in \S\ref{sec:defprob}) and the shift $\sigma$, as will be discussed below. The normal usage is that the user sets the target and then $\sigma$ is set to $\tau$ automatically (though it is still possible for the user to set a different value of the shift).

\subsection{Shift of Origin}

	By default, no spectral transformation is performed. This is equivalent to a shift of origin (\texttt{STSHIFT}) with $\sigma=0$, that is, the first line of Table \ref{tab:op}. The solver works with the original expressions of the eigenvalue problems,
\begin{equation}Ax=\lambda x,\end{equation}
for standard problems, and $Ax=\lambda Bx$ for generalized ones. Note that this last equation is actually treated internally as
\begin{equation}B^{-1}Ax=\lambda x.\end{equation}
When the eigensolver in \ident{EPS} requests the application of the operator to a vector, a matrix-vector multiplication by matrix $A$ is carried out (in the standard case) or a matrix-vector multiplication by matrix $A$ followed by a linear system solve with coefficient matrix $B$ (in the generalized case). Note that in the last case, the operation will fail if matrix $B$ is singular.

When the shift, $\sigma$, is given a value different from the default, 0, the effect is to move the whole spectrum by that exact quantity, $\sigma$, which is called \emph{shift of origin}. To achieve this, the solver works with the shifted matrix, that is, the expressions it has to cope with are
\begin{equation}(A-\sigma I)x=\theta x,\end{equation}
for standard problems, and 
\begin{equation}(B^{-1}A-\sigma I) x=\theta x,\end{equation}
for generalized ones. The important property that is used is that shifting does not alter the eigenvectors and that it does change the eigenvalues in a simple known way, it shifts them by $\sigma$. In both the standard and the generalized problems, the following relation holds 
\begin{equation}\theta=\lambda-\sigma.\end{equation}
This means that after the solution process, the value $\sigma$ has to be added\footnote{Note that the sign changed in \slepc 3.5 with respect to previous versions.} to the computed eigenvalues, $\theta$, in order to retrieve the solution of the original problem, $\lambda$. This is done by means of the function \ident{STBackTransform}, which does not need to be called directly by the user.

\subsection{Shift-and-invert}

  \begin{figure}[t]
    \centering
    % Requires gnuplot
    \begin{tikzpicture}
      \draw[->] (-1.5,0) -- (5.5,0) node[right] {$\lambda$};
      \draw[->] (0,-4) -- (0,4) node[above] {$\theta$};
      \draw[dashed,color=gray] (2,-4) -- (2,4);
      \draw[color=blue] plot[id=sinv1,domain=-1.3:1.75] function{1/(x-2)};
      \draw[color=blue] plot[id=sinv2,domain=2.25:5.3] function{1/(x-2)};
      \node[below right] at (0,0) {$0$};
      \draw (2,0.1) -- (2,-0.1) node[below left] at (2,0) {$\sigma$};
      \node at (4,3.2) {$\theta = \frac{1}{\lambda-\sigma}$};
      \draw[very thin,color=gray] (2.5,0) |- (0,2);
      \draw[very thin,color=gray] (3.9,0) |- (0,0.5263);
      \foreach \pos/\label in {2/$\theta_1$,0.5263/$\theta_2$}
      \draw (-0.1,\pos) -- (0.1,\pos) (-0.8mm,\pos cm) node[anchor=east,font=\footnotesize] {\label};
      \foreach \pos/\label in {2.5/$\lambda_1$,3.9/$\lambda_2$}
      \draw (\pos,0.1) -- (\pos,-0.1) (\pos cm,-2.5ex) node[anchor=base,font=\footnotesize] {\label};
    \end{tikzpicture}
    \caption{\label{fig:sinvert}The shift-and-invert spectral transformation.}
  \end{figure}

	The shift-and-invert spectral transformation (\texttt{STSINVERT}) is used to enhance convergence of eigenvalues in the neighborhood of a given value. In this case, the solver deals with the expressions 
\begin{eqnarray}
(A-\sigma I)^{-1}x=\theta x,\\
(A-\sigma B)^{-1}B x=\theta x,
\end{eqnarray}
for standard and generalized problems, respectively. 
This transformation is effective for finding eigenvalues near $\sigma$ since the eigenvalues $\theta$ of the operator that are largest in magnitude correspond to the eigenvalues $\lambda$ of the original problem that are closest to the shift $\sigma$ in absolute value, as illustrated in Figure \ref{fig:sinvert} for an example with real eigenvalues. Once the wanted eigenvalues have been found, they may be transformed back to eigenvalues of the original problem. Again, the eigenvectors remain unchanged.
In this case, the relation between the eigenvalues of both problems is
\begin{equation}\theta=1/(\lambda-\sigma).\end{equation}
Therefore, after the solution process, the operation to be performed in function \ident{STBackTransform} is $\lambda=\sigma+1/\theta$ for each of the computed eigenvalues.

This spectral transformation is used in the spectrum slicing technique, see \S\ref{sec:slice}.

\subsection{Cayley}
\label{sec:cayley}

	The generalized Cayley transform (\texttt{STCAYLEY}) is defined from the expressions
\begin{eqnarray}
(A-\sigma I)^{-1}(A+\nu I)x=\theta x,\\
(A-\sigma B)^{-1}(A+\nu B)x=\theta x,
\end{eqnarray}
for standard and generalized problems, respectively. Sometimes, the term Cayley transform is applied for the particular case in which $\nu=\sigma$. This is the default if $\nu$ is not given a value explicitly. The value of $\nu$ (the anti-shift) can be set with the following function
	\findex{STCayleySetAntishift}
	\begin{Verbatim}[fontsize=\small]
	STCayleySetAntishift(ST st,PetscScalar nu);
	\end{Verbatim}
or in the command line with \Verb!-st_cayley_antishift!.

This transformation is mathematically equivalent to shift-and-invert and, therefore, it is effective for finding eigenvalues near $\sigma$ as well. However, in some situations it is numerically advantageous with respect to shift-and-invert (see \citep[\S 11.2]{Bai:2000:TSA}, \citep{Lehoucq:2001:LEC}).

In this case, the relation between the eigenvalues of both problems is
\begin{equation}\theta=(\lambda+\nu)/(\lambda-\sigma).\end{equation}
Therefore, after the solution process, the operation to be performed in function \ident{STBackTransform} is $\lambda=(\theta\sigma+\nu)/(\theta-1)$ for each of the computed eigenvalues.

\subsection{Preconditioner}
\label{sec:precond}

	As mentioned in the introduction of this chapter, the special type \ident{STPRECOND} is used for handling preconditioners or preconditioned iterative linear solvers, which are used in the context of preconditioned eigensolvers for expanding the subspace. For instance, in the GD solver the so-called correction vector $d_i$ to be added to the subspace in each iteration is computed as
\begin{equation}
d_i=K^{-1}P_i(A-\theta_i B)x_i,
\end{equation}
where $(\theta_i,x_i)$ is the current approximation of the sought-after eigenpair, and $P_i$ is a projector involving $x_i$ and $K^{-1}x_i$. In the above expressions, $K$ is a preconditioner matrix that is built from $A-\theta_i B$. However, since $\theta_i$ changes at each iteration, which would force recomputation of the preconditioner, we opt for using
\begin{equation}
\label{eq:precon}
K^{-1}\approx (A-\sigma B)^{-1}.
\end{equation}

	Similarly, in the JD eigensolver the expansion of the subspace is carried out by solving a correction equation similar to
\begin{equation}
(I-x_ix_i^*)(A-\theta_i B)(I-x_ix_i^*)d_i=-(A-\theta_i B)x_i,
\end{equation}
where the system is solved approximately with a preconditioned iterative linear solver. For building the preconditioner of this linear system, the projectors $I-x_ix_i^*$ are ignored, and again it is not recomputed in each iteration. Therefore, the preconditioner is built as in expression \ref{eq:precon} as well.

	It should be clear from the previous discussion, that \ident{STPRECOND} does not work in the same way as the rest of spectral transformations. In particular, it is not intended to be used on the basis of operator applications with \ident{STApply}, and it does not rely on \ident{STBackTransform} either. It is rather a convenient mechanism for handling the preconditioner and linear solver (see examples in \S\ref{sec:lin}). The expressions shown in Tables \ref{tab:transforms} and \ref{tab:op} are just a reference to indicate from which matrix the preconditioner is built by default.

	There is the possibility that the user overrides the default behaviour, that is, to explicitly supply a matrix from which the preconditioner is to be built, with
	\findex{STPrecondSetMatForPC}
	\begin{Verbatim}[fontsize=\small]
	STPrecondSetMatForPC(ST st,Mat mat);
	\end{Verbatim}

	Note that preconditioned eigensolvers in \ident{EPS} select \ident{STPRECOND} by default, so the user does not need to specify it explicitly.

%---------------------------------------------------
\section{Advanced Usage}

Using the \ident{ST} object is very straightforward. However, when using spectral transformations many things are happening behind the scenes, mainly the solution of linear systems of equations. The user must be aware of what is going on in each case, so that it is possible to guide the solution process in the most beneficial way. This section describes several advanced aspects that can have a considerable impact on efficiency.

\subsection{Solution of Linear Systems}
\label{sec:lin}

	In many of the cases shown in Table \ref{tab:op}, the operator contains an inverted matrix, which means that a linear system of equations must be solved whenever the application of the operator to a vector is required. These cases are handled internally by means of a \ident{KSP} object.

	In the simplest case, a generalized problem is to be solved with a zero shift. Suppose you run a program that solves a generalized eigenproblem, with default options:
\begin{Verbatim}[fontsize=\small]
	$ ./program
\end{Verbatim}
In this case, the \ident{ST} object associated to the \ident{EPS} solver creates a \ident{KSP} object whose coefficient matrix is $B$. By default, this \ident{KSP} object is set to use a direct solver\footnote{This is the default since \slepc 3.0.0.}, in particular an LU factorization. However, default settings can be changed, as illustrated below.

	The following command-line is equivalent to the previous one\footnote{More precisely, the equivalent command would use the \texttt{redundant} \texttt{PC} in order to work in parallel.}:
\begin{Verbatim}[fontsize=\small]
	$ ./program -st_ksp_type preonly -st_pc_type lu
\end{Verbatim}
The two options specify the type of the linear solver and preconditioner to be used. The \Verb!-st_! prefix indicates that the option corresponds to the linear solver within \ident{ST}. The combination \texttt{preonly}$+$\texttt{lu} instructs to use a direct solver (LU factorization, see \petsc's documentation for details), so this is the same as the default. Adding a new option changes the default behaviour, for instance
\begin{Verbatim}[fontsize=\small]
	$ ./program -st_ksp_type preonly -st_pc_type lu
                    -st_pc_factor_mat_solver_package mumps
\end{Verbatim}
In this case, an external linear solver package is used (MUMPS, see \petsc's documentation for other available packages). Note that an external package is required for a truly parallel direct linear solver.

	Instead of a direct linear solver, it is possible to use an iterative solver. This may be necessary in some cases, specially for very large problems. However, the user is warned that using an iterative linear solver makes the overall solution process less robust (see also the discussion of preconditioned eigensolvers below). As an example, the command-line
\begin{Verbatim}[fontsize=\small]
	$ ./program -st_ksp_type gmres -st_pc_type bjacobi -st_ksp_rtol 1e-9
\end{Verbatim}
selects the GMRES solver with block Jacobi preconditioning. In the case of iterative solvers, it is important to use an appropriate tolerance, usually slightly more stringent for the linear solves relative to the desired accuracy of the eigenvalue calculation ($10^{-9}$ in the example, compared to $10^{-8}$ for the eigensolver). 

	Although the direct solver approach may seem too costly, note that the factorization is only carried out at the beginning of the eigenvalue calculation and this cost is amortized in each subsequent application of the operator. This is also the case for iterative methods with preconditioners with high-cost set-up such as ILU.

	The application programmer is able to set the desired linear systems solver options also from within the code. In order to do this, first the context of the \ident{KSP} object must be retrieved with the following function
	\findex{STGetKSP}
	\begin{Verbatim}[fontsize=\small]
	STGetKSP(ST st,KSP *ksp);
	\end{Verbatim}
	
	The above functionality is also applicable to the other spectral transformations. For instance, for the shift-and-invert technique with $\tau=10$ using BiCGStab+Jacobi:
\begin{Verbatim}[fontsize=\small]
	$ ./program -st_type sinvert -eps_target 10 -st_ksp_type bcgs -st_pc_type jacobi
\end{Verbatim}
	The shift-and-invert and Cayley transformations deserve special consideration. In these cases, the coefficient matrix is not a simple matrix but an expression that can be explicitly constructed or not, depending on the user's choice. This issue is examined in detail in \S\ref{sec:explicit} below.

In many cases, especially if a shift-and-invert or Cayley transformation is being used, iterative methods may not be well suited for solving linear systems (because of the properties of the coefficient matrix that can be indefinite and ill-conditioned). When using an iterative linear solver, it may be helpful to run with the option \Verb!-st_ksp_converged_reason!, which will display the number of iterations required in each operator application.
In extreme cases, the iterative solver fails, so \ident{EPSSolve} aborts with an error
\begin{Verbatim}[fontsize=\small]
	[0]PETSC ERROR: KSP did not converge (reason=DIVERGED_ITS)!
\end{Verbatim}
If this happens, it is necessary to use a direct method for solving the linear systems, as explained above.

\paragraph{The Case of Preconditioned Eigensolvers.}

	The \texttt{KSP} object contained internally in \ident{ST} is also used for applying the preconditioner or solving the correction equation in preconditioned eigensolvers.

	The GD eigensolver employs just a preconditioner. Therefore, by default it sets the \texttt{KSP} type to \texttt{preonly} (no other \texttt{KSP} is allowed) and the \texttt{PC} type to \texttt{jacobi}. The user may change the preconditioner, for example as
\begin{Verbatim}[fontsize=\small]
	$ ./ex5 -eps_type gd -st_pc_type asm
\end{Verbatim}

	The JD eigensolver uses both an iterative linear solver and a preconditioner, so both \texttt{KSP} and \texttt{PC} are meaningful in this case. The default is \texttt{gmres}+\texttt{bjacobi}. It is important to note that, contrary to the ordinary spectral transformations where a direct linear solver is recommended, in JD using an iterative linear solver is usually better than a direct solver. Indeed, the best performance may be achieved with a few iterations of the linear solver (or a large tolerance). For instance, the next example uses JD with GMRES+Jacobi limiting to 10 the number of allowed iterations for the linear solver:
\begin{Verbatim}[fontsize=\small]
	$ ./ex5 -eps_type jd -st_ksp_type gmres -st_pc_type jacobi -st_ksp_max_it 10
\end{Verbatim}

\subsection{Explicit Computation of Coefficient Matrix}
\label{sec:explicit}

	Three possibilities can be distinguished regarding the form of the coefficient matrix of the linear systems of equations associated to the different spectral transformations. The possible coefficient matrices are:
	\begin{itemize}
	\item Simple: $B$.
	\item Shifted: $A-\sigma I$.
	\item Axpy: $A-\sigma B$.
	\end{itemize}
	The first case has already been described and presents no difficulty. In the other two cases, there are three possible approaches:
	\begin{description}
	\item[``\Verb!shell!''] To work with the corresponding expression without forming the matrix explicitly. This is achieved by internally setting a matrix-free matrix with \ident{MatCreateShell}.
	\item[``\Verb!inplace!''] To build the coefficient matrix explicitly. This is done by means of a \ident{MatShift} or a \ident{MatAXPY} operation, which overwrites matrix $A$ with the corresponding expression. This alteration of matrix $A$ is reversed after the eigensolution process has finished.
	\item[``\Verb!copy!''] To build the matrix explicitly, as in the previous option, but using a working copy of the matrix, that is, without modifying the original matrix $A$. 
	\end{description}
	The default behavior is to build the coefficient matrix explicitly in a copy of $A$ (option ``\Verb!copy!''). The user can change this as in the following example
\begin{Verbatim}[fontsize=\small]
	$ ./program -st_type sinvert -eps_target 10 -st_ksp_type cg
                    -st_pc_type jacobi -st_matmode shell
\end{Verbatim}
	As always, the procedural equivalent is also available for specifying this option in the code of the program:
	\findex{STSetMatMode}
	\begin{Verbatim}[fontsize=\small]
	STSetMatMode(ST st,STMatMode mode);
	\end{Verbatim}

	The user must consider which approach is the most appropriate for the particular application. The different options have advantages and drawbacks. The first approach is the simplest one but severely restricts the number of possibilities available for solving the system, in particular most of the \petsc{} preconditioners would not be available, including direct methods. The only preconditioners that can be used in this case are Jacobi (only if matrices $A$ and $B$ have the operation \ident{MATOP\_GET\_DIAGONAL}) or a user-defined one.
	
	The second approach (``\Verb!inplace!'') can be much faster, specially in the generalized case. A more important advantage of this approach is that, in this case, the linear system solver can be combined with any of the preconditioners available in \petsc, including those which need to access internal matrix data-structures such as ILU. The main drawback is that, in the generalized problem, this approach probably makes sense only in the case that $A$ and $B$ have the same sparse pattern, because otherwise the function \ident{MatAXPY} might be inefficient. 
If the user knows that the pattern is the same (or a subset), then this can be specified with the function
	\findex{STSetMatStructure}
	\begin{Verbatim}[fontsize=\small]
	STSetMatStructure(ST st,MatStructure str);
	\end{Verbatim}
	
	Note that when the value of the shift $\sigma$ is very close to an eigenvalue, then the linear system will be ill-conditioned and using iterative methods may be problematic. On the other hand, in symmetric definite problems, the coefficient matrix will be indefinite whenever $\sigma$ is a point in the interior of the spectrum and in that case it is not possible to use a symmetric definite factorization (Cholesky or ICC).

	The third approach (``\Verb!copy!'') uses more memory but avoids a potential problem that could appear in the ``\Verb!inplace!'' approach: the recovered matrix might be slightly different from the original one (due to roundoff).

\subsection{Preserving the Symmetry in Generalized Eigenproblems}
\label{sec:symm}

	As mentioned in \S\ref{sec:defprob}, some eigensolvers can exploit symmetry and compute a solution for Hermitian problems with less storage and/or computational cost than other methods. Also, symmetric solvers can be more accurate in some cases. However, in the case of generalized eigenvalue problems in which both $A$ and $B$ are symmetric, it happens that, due to the spectral transformation, symmetry is lost since none of the transformed operators $B^{-1}\!A-\sigma I$, $(A-\sigma B)^{-1}B$, etc.\ is symmetric (the same applies in the Hermitian case for complex matrices).

	The solution proposed in \slepc is based on selecting different kinds of inner products. Currently, we have the following choice of inner products:
  \begin{itemize}
    \item Standard Hermitian inner product: $\langle x,y\rangle=x^*y$.
    \item $B$-inner product: $\langle x,y\rangle_B=x^*\!B\,y$.
  \end{itemize}

	The second one can be used for preserving the symmetry in symmetric definite generalized problems, as described below. Note that $\langle x,y\rangle_B$ is a genuine inner product only if $B$ is symmetric positive definite (for the case of symmetric positive semi-definite $B$ see \S\ref{sec:purif}). 

	It can be shown that $\mathbb{R}^n$ with the $\langle x,y\rangle_B$ inner product is isomorphic to the Euclidean $n$-space $\mathbb{R}^n$ with the standard Hermitian inner product. This means that if we use $\langle x,y\rangle_B$ instead of the standard inner product, we are just changing the way lengths and angles are measured, but otherwise all the algebraic properties are maintained and therefore algorithms remain correct. What is interesting to observe is that the transformed operators such as $B^{-1}\!A$ or $(A-\sigma B)^{-1}B$ are self-adjoint with respect to $\langle x,y\rangle_B$.

\begin{figure}
\centering
\begin{tikzpicture}
  \begin{scope}[every node/.style={draw,thick,text ragged,font=\sffamily\scriptsize},every to/.style={draw,-stealth,very thick,dashed}]
  \node[above right,rounded corners,fill=black!10,text width=2.5cm,inner ysep=2mm] (n1c) at (0,0)
       {The user selects the solver};
  \node[below right,fill=black!5,text width=2.2cm] (n1) at (0.15,0.03)
       {\begin{minipage}{\textwidth}Power/RQI\\Subspace iteration\\Arnoldi\\Lanczos\\
       Krylov-Schur\\External solvers\end{minipage}};
  \node[above right,rounded corners,fill=black!10,text width=2.5cm,inner ysep=2mm] (n2c) at (6,1.4)
       {The user can specify the problem type};
  \node[below right,fill=black!5,text width=2.2cm] (n2) at (6.15,1.43)
       {\begin{minipage}{\textwidth}General\\Hermitian Definite\\Complex Symmetric
       \end{minipage}};
  \node[above right,rounded corners,fill=black!10,text width=2.5cm,inner ysep=2mm] (n3c) at (6,-1.0)
       {The user can specify the spectral transform};
  \node[below right,fill=black!5,text width=2.2cm] (n3) at (6.15,-0.97)
       {\begin{minipage}{\textwidth}Shift\\Shift-and-invert\\Cayley
       \end{minipage}};
  \draw[dashed,-latex] (n1c.east) to[out=65,in=120] (n2.west);
  \draw[dashed,-latex] (n2.west) to[out=-125,in=-40] (n1c.east);
  \draw[dashed,-latex] (n1.east) to[out=25,in=120] (n3.west);
  \draw[dashed,-latex] (n3.west) to[out=-115,in=-70] (n1.east);
  \end{scope}
  \begin{scope}[every node/.style={text centered,text width=2cm,font=\sffamily\scriptsize}]
  \node at (4.5,.8) {Appropriate inner product is performed};
  \node at (4.5,-1.4) {Appropriate matrix-vector product is performed};
  \end{scope}
\end{tikzpicture}
\caption{\label{fig:abstr}Abstraction used by \slepc solvers.}
\end{figure}

	Internally, \slepc operates with the abstraction illustrated in Figure \ref{fig:abstr}. The operations indicated by dashed arrows are implemented as virtual functions: \ident{IPInnerProduct} and \ident{STApply}. From the user point of view, all the above explanation is transparent. The only thing he/she has to care about is to set the problem type appropriately with \ident{EPSSetProblemType} (see \S\ref{sec:defprob}).
	In the case of the Cayley transform, \slepc is using $\langle x,y\rangle_{A+\nu B}$ as the inner product for preserving symmetry.

	Using the $B$-inner product may be attractive also in the non-symmetric case ($A$ non-symmetric) as described in the next subsection.

	Note that the above discussion is not directly applicable to \ident{STPRECOND} and the preconditioned eigensolvers, in the sense that the goal is not to recover the symmetry of the operator. Still, the $B$-inner product is also used in generalized symmetric-definite problems.

\subsection{Purification of Eigenvectors}
\label{sec:purif}

In generalized eigenproblems, the case of singular $B$ deserves especial consideration. Note that in this case the default spectral transformation (\texttt{STSHIFT}) cannot be used since $B^{-1}$ does not exist.

In shift-and-invert with operator matrix $T=(A-\sigma B)^{-1}B$, when $B$ is singular all the eigenvectors that belong to finite eigenvalues are also eigenvectors of $T$ and belong to the range of $T$, $\mathcal{R}(T)$. In this case, the bilinear form $\langle x,y\rangle_B$ introduced in \S\ref{sec:symm} is a semi-inner product and $\|x\|_B=\sqrt{\langle x,x\rangle_B}$ is a semi-norm. As before, $T$ is self-adjoint with respect to this inner product since $B\,T=T^*B$. Also, $\langle x,y\rangle_B$ is a true inner product on $\mathcal{R}(T)$.

The implication of all this is that, for singular $B$, if the $B$-inner product is used throughout the eigensolver then, assuming that the initial vector has been forced to lie in $\mathcal{R}(T)$, the computed eigenvectors should be correct, i.e., they should belong to $\mathcal{R}(T)$ as well. Nevertheless, finite precision arithmetic spoils this nice picture, and computed eigenvectors are easily corrupted by components of vectors in the null-space of $B$. Additional computation is required for achieving the desired property. This is usually referred to as \emph{eigenvector purification}.

Although more elaborate purification strategies have been proposed (usually trying to reduce the computational effort, see \citep{Nour-Omid:1987:HIS} and \citep{Meerbergen:1997:IRA}), the approach in \slepc is simply to explicitly force the initial vector in the range of $T$, with $v_0\leftarrow Tv_0$, as well as the computed eigenvectors at the end, $x_i\leftarrow Tx_i$.

A final comment is that eigenvector corruption happens also in the non-symmetric case. If $A$ is non-symmetric but $B$ is symmetric positive semi-definite, then the scheme presented above ($B$-inner product together with purification) can still be applied and is generally more successful than the straightforward approach with the standard inner product. For using this scheme in \slepc, the user has to specify the special problem type \ident{EPS\_PGNHEP}, see Table \ref{tab:ptype}.

\subsection{Spectrum Slicing}
\label{sec:slice}

In the context of symmetric-definite generalized eigenvalue problems (\ident{EPS\_GHEP}) it is often required to compute all eigenvalues contained in a given interval $[a,b]$. This poses some difficulties, such as:
\begin{itemize}
\item The number of eigenvalues in the interval is not known a priori.
\item There might be many eigenvalues, in some applications a significant percentage of the spectrum (20\%, say).
\item We must make certain that no eigenvalues are missed, and in particular all eigenvalues must be computed with their correct multiplicity.
\item In some applications, the interval is open in one end, i.e., either $a$ or $b$ can be infinite.
\end{itemize}
One possible strategy to solve this problem is to sweep the interval from one end to the other, computing chunks of eigenvalues with a spectral transformation that updates the shift dynamically. This is generally referred to as \emph{spectrum slicing}. The method implemented in \slepc is similar to that proposed by \cite{Grimes:1994:SBL}, where inertia information is used to validate sub-intervals. Given a symmetric-indefinite triangular factorization
\begin{equation}
A-\sigma B=LDL^T,
\end{equation}
by Sylvester's law of inertia we know that the number of eigenvalues on the left of $\sigma$ is equal to the number of negative eigenvalues of $D$,
\begin{equation}
\nu(A-\sigma B)=\nu(D).
\end{equation}
A detailed description of the method available in \slepc can be found in \citep{Campos:2012:SSS}.
The \slepc interface hides all the complications of the algorithm. However, the user must be aware of all the restrictions for this technique to be employed:
\begin{itemize}
\item This is currently implemented only in Krylov-Schur.
\item The method is based on shift-and-invert, so either \ident{STSINVERT} or \ident{STCAYLEY} must be used (\ident{STSINVERT} is selected by default). Furthermore, direct linear solvers are required.
\item The direct linear solver must provide the matrix inertia (see \petsc's \ident{MatGetInertia}). In particular, a symmetric factorization must be used (\texttt{cholesky}).
\end{itemize}

An example command-line that sets up all the required options is:
\begin{Verbatim}[fontsize=\small]
	$ ./ex13 -eps_interval 0.4,0.8 -st_ksp_type preonly -st_pc_type cholesky
\end{Verbatim}

Note that \petsc's Cholesky factorization is not parallel, so for doing spectrum slicing in parallel it is required to use an external solver that supports inertia, e.g., MUMPS (see \S\ref{sec:lin} on how to use external linear solvers):
\begin{Verbatim}[fontsize=\small]
	$ ./ex13 -eps_interval 0.4,0.8 -st_ksp_type preonly -st_pc_type cholesky
                 -st_pc_factor_mat_solver_package mumps -mat_mumps_icntl_13 1
\end{Verbatim}
The last option is required by MUMPS to compute the inertia.

Apart from the above recommendations, the following must be taken into account:
\begin{itemize}
\item The parameters \texttt{nev} and \texttt{ncv} explained in the previous chapter (see \ident{EPSSetDimensions}) change their meaning in this context: \texttt{ncv} cannot be given by the user but is determined internally, and \texttt{nev} represents in this case the number of eigenvalues that will be computed in each chunk.
\item Apart from \texttt{nev}, the user can tune the computation by setting different values of \texttt{max\_it} (see \ident{EPSSetTolerances}).
\end{itemize}

\subsection{Spectrum Folding}

In \slepc versions prior to 3.5, \texttt{ST} had another type intended to perform the spectrum folding technique described below. It it no longer available with \texttt{ST}, but it can be implemented directly in application code as illustrated in example \texttt{ex24.c}.

Spectrum folding involves squaring in addition to shifting. This makes sense for standard Hermitian eigenvalue problems, where the transformed problem to be addressed is
\begin{equation}(A-\sigma I)^2x=\theta x.\end{equation}
The following relation holds 
\begin{equation}\theta=(\lambda-\sigma)^2.\end{equation}
Note that the mapping between $\lambda$ and $\theta$ is not injective, and hence this cannot be considered a true spectral transformation.

The effect is that the spectrum is folded around the value of $\sigma$. Thus, eigenvalues that are closest to the shift become the smallest eigenvalues in the folded spectrum, as illustrated in Figure \ref{fig:fold}. For this reason, spectrum folding is commonly used in combination with eigensolvers that compute the smallest eigenvalues, for instance in the context of electronic structure calculations, \citep{Canning:2000:PEP}. This transformation can be an effective, low-cost alternative to shift-and-invert.

  \begin{figure}
    \centering
    % Requires gnuplot
    \begin{tikzpicture}[domain=-2:2]
      \draw[->] (-2.5,0) -- (2.5,0) node[right] {$\lambda$};
      \draw[->] (0,0) node[below] {$\sigma$} -- (0,4.2) node[above] {$\theta$};
      \draw[color=blue] plot[id=fold] function{x*x} 
          node[right] {$\theta = (\lambda-\sigma)^2$};
      \draw[very thin,color=gray] (-1.3,0) |- (0,1.69);
      \draw[very thin,color=gray] (-0.5,0) |- (0,0.25);
      \draw[very thin,color=gray] (1.1,0) |- (0,1.21);
      \foreach \pos/\label in {1.69/$\theta_1$,0.25/$\theta_2$,1.21/$\theta_3$}
      \draw (-0.1,\pos) -- (0.1,\pos) (1mm,\pos cm) node[anchor=west,font=\footnotesize] {\label};
      \foreach \pos/\label in {-1.3/$\lambda_1$,-0.5/$\lambda_2$,1.1/$\lambda_3$}
      \draw (\pos,0.1) -- (\pos,-0.1) (\pos cm,-2.5ex) node[anchor=base,font=\footnotesize] {\label};
    \end{tikzpicture}
    \caption{\label{fig:fold}Illustration of the effect of spectrum folding.}
  \end{figure}

<|MERGE_RESOLUTION|>--- conflicted
+++ resolved
@@ -68,12 +68,7 @@
 {\small \begin{tabular}{lllc}
                         &                   & {\footnotesize Options} &\\
 Spectral Transformation & \ident{STType}    & {\footnotesize Name}    & Operator\\\hline
-<<<<<<< HEAD
-Shift of Origin         & \texttt{STSHIFT}  & \texttt{shift}   & $B^{-1}A+\sigma I$\\
-=======
 Shift of Origin         & \texttt{STSHIFT}  & \texttt{shift}   & $B^{-1}A-\sigma I$\\
-Spectrum Folding        & \texttt{STFOLD}   & \texttt{fold}    & $(B^{-1}A-\sigma I)^2$\\
->>>>>>> 7e003bf1
 Shift-and-invert        & \texttt{STSINVERT}& \texttt{sinvert} & $(A-\sigma B)^{-1}B$\\
 Generalized Cayley      & \texttt{STCAYLEY} & \texttt{cayley}  & $(A-\sigma B)^{-1}(A+\nu B)$\\
 Preconditioner          & \texttt{STPRECOND}& \texttt{precond} & $K^{-1}\approx(A-\sigma B)^{-1}$\\\hline
@@ -89,14 +84,7 @@
 	\ident{ST}     & Choice of $\sigma,\nu$ & Standard problem & Generalized problem \\\hline
 	\texttt{shift}
         & $\sigma=0$     & $A$           & $B^{-1}A$          \\
-<<<<<<< HEAD
-	& $\sigma\not=0$ & $A+\sigma I$  & $B^{-1}A+\sigma I$ \\ \hline
-=======
 	& $\sigma\not=0$ & $A-\sigma I$  & $B^{-1}A-\sigma I$ \\ \hline
-	\texttt{fold}
-        & $\sigma=0$     & $A^2$         & $(B^{-1}A)^2$          \\
-	& $\sigma\not=0$ & $(A-\sigma I)^2$ & $(B^{-1}A-\sigma I)^2$ \\ \hline
->>>>>>> 7e003bf1
 	\texttt{sinvert}
         & $\sigma=0$     & $A^{-1}$      & $A^{-1}B$          \\
 	& $\sigma\not=0$ & $(A-\sigma I)^{-1}$  & $(A-\sigma B)^{-1}B$ \\ \hline
@@ -132,6 +120,35 @@
 for generalized ones. The important property that is used is that shifting does not alter the eigenvectors and that it does change the eigenvalues in a simple known way, it shifts them by $\sigma$. In both the standard and the generalized problems, the following relation holds 
 \begin{equation}\theta=\lambda-\sigma.\end{equation}
 This means that after the solution process, the value $\sigma$ has to be added\footnote{Note that the sign changed in \slepc 3.5 with respect to previous versions.} to the computed eigenvalues, $\theta$, in order to retrieve the solution of the original problem, $\lambda$. This is done by means of the function \ident{STBackTransform}, which does not need to be called directly by the user.
+
+\subsection{Spectrum Folding}
+
+Spectrum folding refers to a spectral transformation that involves squaring in addition to shifting. The transformed problems to be addressed are the following
+\begin{equation}(A-\sigma I)^2x=\theta x,\end{equation}
+for standard problems, and 
+\begin{equation}(B^{-1}A-\sigma I)^2 x=\theta x,\end{equation}
+for generalized ones. In both cases, the following relation holds 
+\begin{equation}\theta=(\lambda-\sigma)^2.\end{equation}
+For real eigenvalues, the effect of this transformation is that the spectrum is folded around the value of $\sigma$. Thus, eigenvalues that are closest to the shift become the smallest eigenvalues in the folded spectrum, as illustrated in Figure \ref{fig:fold}. For this reason, spectrum folding is commonly used in combination with eigensolvers that compute the smallest eigenvalues, for instance in the context of electronic structure calculations, \citep{Canning:2000:PEP}. This transformation can be an effective, low-cost alternative to shift-and-invert (explained below).
+
+  \begin{figure}
+    \centering
+    % Requires gnuplot
+    \begin{tikzpicture}[domain=-2:2]
+      \draw[->] (-2.5,0) -- (2.5,0) node[right] {$\lambda$};
+      \draw[->] (0,0) node[below] {$\sigma$} -- (0,4.2) node[above] {$\theta$};
+      \draw[color=blue] plot[id=fold] function{x*x} 
+          node[right] {$\theta = (\lambda-\sigma)^2$};
+      \draw[very thin,color=gray] (-1.3,0) |- (0,1.69);
+      \draw[very thin,color=gray] (-0.5,0) |- (0,0.25);
+      \draw[very thin,color=gray] (1.1,0) |- (0,1.21);
+      \foreach \pos/\label in {1.69/$\theta_1$,0.25/$\theta_2$,1.21/$\theta_3$}
+      \draw (-0.1,\pos) -- (0.1,\pos) (1mm,\pos cm) node[anchor=west,font=\footnotesize] {\label};
+      \foreach \pos/\label in {-1.3/$\lambda_1$,-0.5/$\lambda_2$,1.1/$\lambda_3$}
+      \draw (\pos,0.1) -- (\pos,-0.1) (\pos cm,-2.5ex) node[anchor=base,font=\footnotesize] {\label};
+    \end{tikzpicture}
+    \caption{\label{fig:fold}Illustration of the effect of spectrum folding.}
+  \end{figure}
 
 \subsection{Shift-and-invert}
 
