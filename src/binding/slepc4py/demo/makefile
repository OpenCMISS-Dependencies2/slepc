PYTHON=python

<<<<<<< HEAD
.PHONY:test
test: run

.PHONY:run
run: run_ex1 run_ex2 run_ex4 run_ex5 run_ex6 run_ex7 run_ex8 run_ex9 run_ex10 run_ex11 run_ex12 run_ex13

.PHONY:run_ex1
run_ex1:
	${PYTHON} ex1.py ${SLEPC_OPTIONS}

.PHONY:run_ex2
run_ex2:
	${PYTHON} ex2.py ${SLEPC_OPTIONS}

.PHONY:run_ex3
run_ex3:
	${PYTHON} ex3.py ${SLEPC_OPTIONS}
.PHONY:run_ex4
run_ex4:
	${PYTHON} ex4.py ${SLEPC_OPTIONS}

.PHONY:run_ex5
run_ex5:
	${PYTHON} ex5.py ${SLEPC_OPTIONS}
=======
TESTFILES = $(wildcard ex*.py)
TESTS     = $(TESTFILES:.py=)
RUNRULES  = $(addprefix run_,$(TESTS))
>>>>>>> 1ad4743a

.PHONY:test run ${RUNRULES}
test: run

run: ${RUNRULES}

<<<<<<< HEAD
.PHONY:run_ex12
run_ex12:
	${PYTHON} ex12.py ${SLEPC_OPTIONS}

.PHONY:run_ex13
run_ex13:
	${PYTHON} ex13.py -ploteigs 0 ${SLEPC_OPTIONS}
=======
${RUNRULES}:
	${PYTHON} $(subst run_,,$@).py ${SLEPC_OPTIONS}
>>>>>>> 1ad4743a
<|MERGE_RESOLUTION|>--- conflicted
+++ resolved
@@ -1,50 +1,16 @@
 PYTHON=python
 
-<<<<<<< HEAD
-.PHONY:test
-test: run
-
-.PHONY:run
-run: run_ex1 run_ex2 run_ex4 run_ex5 run_ex6 run_ex7 run_ex8 run_ex9 run_ex10 run_ex11 run_ex12 run_ex13
-
-.PHONY:run_ex1
-run_ex1:
-	${PYTHON} ex1.py ${SLEPC_OPTIONS}
-
-.PHONY:run_ex2
-run_ex2:
-	${PYTHON} ex2.py ${SLEPC_OPTIONS}
-
-.PHONY:run_ex3
-run_ex3:
-	${PYTHON} ex3.py ${SLEPC_OPTIONS}
-.PHONY:run_ex4
-run_ex4:
-	${PYTHON} ex4.py ${SLEPC_OPTIONS}
-
-.PHONY:run_ex5
-run_ex5:
-	${PYTHON} ex5.py ${SLEPC_OPTIONS}
-=======
-TESTFILES = $(wildcard ex*.py)
+TESTFILES = $(filter-out ex13.py,$(wildcard ex*.py))
 TESTS     = $(TESTFILES:.py=)
 RUNRULES  = $(addprefix run_,$(TESTS))
->>>>>>> 1ad4743a
 
 .PHONY:test run ${RUNRULES}
 test: run
 
-run: ${RUNRULES}
+run: ${RUNRULES} run_ex13
 
-<<<<<<< HEAD
-.PHONY:run_ex12
-run_ex12:
-	${PYTHON} ex12.py ${SLEPC_OPTIONS}
-
-.PHONY:run_ex13
-run_ex13:
-	${PYTHON} ex13.py -ploteigs 0 ${SLEPC_OPTIONS}
-=======
 ${RUNRULES}:
 	${PYTHON} $(subst run_,,$@).py ${SLEPC_OPTIONS}
->>>>>>> 1ad4743a
+
+run_ex13:
+	${PYTHON} ex13.py -ploteigs 0 ${SLEPC_OPTIONS}