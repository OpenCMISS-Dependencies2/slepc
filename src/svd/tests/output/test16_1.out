--- conflicted
+++ resolved
@@ -1,16 +1,8 @@
 
 Generalized singular value decomposition, (15+21)x20
 
-<<<<<<< HEAD
- All requested singular values computed up to the required tolerance:
+ All requested generalized singular values computed up to the required tolerance:
      6.48774, 5.32347, 4.62548
 
- All requested singular values computed up to the required tolerance:
+ All requested generalized singular values computed up to the required tolerance:
      6.15783, 4.62190, 4.56570
-=======
- All requested generalized singular values computed up to the required tolerance:
-     3.14081, 3.13546, 3.02084
-
- All requested generalized singular values computed up to the required tolerance:
-     3.13317, 3.13182, 2.99259
->>>>>>> 22ca3dcc
