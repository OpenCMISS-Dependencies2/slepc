!
!  - - - - - - - - - - - - - - - - - - - - - - - - - - - - - - - - - - - - - -
!  SLEPc - Scalable Library for Eigenvalue Problem Computations
!  Copyright (c) 2002-2019, Universitat Politecnica de Valencia, Spain
!
!  This file is part of SLEPc.
!  SLEPc is distributed under a 2-clause BSD license (see LICENSE).
!  - - - - - - - - - - - - - - - - - - - - - - - - - - - - - - - - - - - - - -
!
      interface EPSGetDimensions
        subroutine EPSGetDimensions000(a,b,c,d,z)
          use slepcepsdef
          EPS a
          PetscInt b
          PetscInt c
          PetscInt d
          integer z
        end subroutine
        subroutine EPSGetDimensions100(a,b,c,d,z)
          use slepcepsdef
          EPS a
          PetscInt b(*)
          PetscInt c
          PetscInt d
          integer z
        end subroutine
        subroutine EPSGetDimensions010(a,b,c,d,z)
          use slepcepsdef
          EPS a
          PetscInt b
          PetscInt c(*)
          PetscInt d
          integer z
        end subroutine
        subroutine EPSGetDimensions001(a,b,c,d,z)
          use slepcepsdef
          EPS a
          PetscInt b
          PetscInt c
          PetscInt d(*)
          integer z
        end subroutine
        subroutine EPSGetDimensions110(a,b,c,d,z)
          use slepcepsdef
          EPS a
          PetscInt b(*)
          PetscInt c(*)
          PetscInt d
          integer z
        end subroutine
        subroutine EPSGetDimensions011(a,b,c,d,z)
          use slepcepsdef
          EPS a
          PetscInt b
          PetscInt c(*)
          PetscInt d(*)
          integer z
        end subroutine
        subroutine EPSGetDimensions101(a,b,c,d,z)
          use slepcepsdef
          EPS a
          PetscInt b(*)
          PetscInt c
          PetscInt d(*)
          integer z
        end subroutine
      end interface EPSGetDimensions

      interface EPSGetEigenpair
        subroutine EPSGetEigenpair00(a,b,c,d,e,f,z)
          use slepcepsdef
          EPS a
          PetscInt b
          PetscScalar c
          PetscScalar d
          Vec e
          Vec f
          integer z
        end subroutine
        subroutine EPSGetEigenpair10(a,b,c,d,e,f,z)
          use slepcepsdef
          EPS a
          PetscInt b
          PetscScalar c(*)
          PetscScalar d
          Vec e
          Vec f
          integer z
        end subroutine
        subroutine EPSGetEigenpair01(a,b,c,d,e,f,z)
          use slepcepsdef
          EPS a
          PetscInt b
          PetscScalar c
          PetscScalar d(*)
          Vec e
          Vec f
          integer z
        end subroutine
        subroutine EPSGetEigenpair11(a,b,c,d,e,f,z)
          use slepcepsdef
          EPS a
          PetscInt b
          PetscScalar c(*)
          PetscScalar d(*)
          Vec e
          Vec f
          integer z
        end subroutine
      end interface EPSGetEigenpair

      interface EPSGetEigenvalue
        subroutine EPSGetEigenvalue00(a,b,c,d,z)
          use slepcepsdef
          EPS a
          PetscInt b
          PetscScalar c
          PetscScalar d
          integer z
        end subroutine
        subroutine EPSGetEigenvalue10(a,b,c,d,z)
          use slepcepsdef
          EPS a
          PetscInt b
          PetscScalar c(*)
          PetscScalar d
          integer z
        end subroutine
        subroutine EPSGetEigenvalue01(a,b,c,d,z)
          use slepcepsdef
          EPS a
          PetscInt b
          PetscScalar c
          PetscScalar d(*)
          integer z
        end subroutine
      end interface EPSGetEigenvalue

      interface EPSGetTolerances
        subroutine EPSGetTolerances00(a,b,c,z)
          use slepcepsdef
          EPS a
          PetscReal b
          PetscInt c
          integer z
        end subroutine
        subroutine EPSGetTolerances10(a,b,c,z)
          use slepcepsdef
          EPS a
          PetscReal b(*)
          PetscInt c
          integer z
        end subroutine
        subroutine EPSGetTolerances01(a,b,c,z)
          use slepcepsdef
          EPS a
          PetscReal b
          PetscInt c(*)
          integer z
        end subroutine
      end interface EPSGetTolerances

      interface EPSGetBalance
        subroutine EPSGetBalance000(a,b,c,d,z)
          use slepcepsdef
          EPS a
          EPSBalance b
          PetscInt c
          PetscReal d
          integer z
        end subroutine
        subroutine EPSGetBalance100(a,b,c,d,z)
          use slepcepsdef
          EPS a
          EPSBalance b(*)
          PetscInt c
          PetscReal d
          integer z
        end subroutine
        subroutine EPSGetBalance010(a,b,c,d,z)
          use slepcepsdef
          EPS a
          EPSBalance b
          PetscInt c(*)
          PetscReal d
          integer z
        end subroutine
        subroutine EPSGetBalance001(a,b,c,d,z)
          use slepcepsdef
          EPS a
          EPSBalance b
          PetscInt c
          PetscReal d(*)
          integer z
        end subroutine
        subroutine EPSGetBalance110(a,b,c,d,z)
          use slepcepsdef
          EPS a
          EPSBalance b(*)
          PetscInt c(*)
          PetscReal d
          integer z
        end subroutine
        subroutine EPSGetBalance011(a,b,c,d,z)
          use slepcepsdef
          EPS a
          EPSBalance b
          PetscInt c(*)
          PetscReal d(*)
          integer z
        end subroutine
        subroutine EPSGetBalance101(a,b,c,d,z)
          use slepcepsdef
          EPS a
          EPSBalance b(*)
          PetscInt c
          PetscReal d(*)
          integer z
        end subroutine
      end interface EPSGetBalance
<<<<<<< HEAD

      interface EPSSetInitialSpace
        subroutine EPSSetInitialSpace0(a,b,c,z)
          use slepcepsdef
          EPS a
          PetscInt b
          Vec c
          integer z
        end subroutine
        subroutine EPSSetInitialSpace1(a,b,c,z)
          use slepcepsdef
          EPS a
          PetscInt b
          Vec c(*)
          integer z
        end subroutine
      end interface EPSSetInitialSpace

      interface EPSSetLeftInitialSpace
        subroutine EPSSetLeftInitialSpace0(a,b,c,z)
          use slepcepsdef
          EPS a
          PetscInt b
          Vec c
          integer z
        end subroutine
        subroutine EPSSetLeftInitialSpace1(a,b,c,z)
          use slepcepsdef
          EPS a
          PetscInt b
          Vec c(*)
          integer z
        end subroutine
      end interface EPSSetLeftInitialSpace
=======
>>>>>>> 3400833b
<|MERGE_RESOLUTION|>--- conflicted
+++ resolved
@@ -218,24 +218,6 @@
           integer z
         end subroutine
       end interface EPSGetBalance
-<<<<<<< HEAD
-
-      interface EPSSetInitialSpace
-        subroutine EPSSetInitialSpace0(a,b,c,z)
-          use slepcepsdef
-          EPS a
-          PetscInt b
-          Vec c
-          integer z
-        end subroutine
-        subroutine EPSSetInitialSpace1(a,b,c,z)
-          use slepcepsdef
-          EPS a
-          PetscInt b
-          Vec c(*)
-          integer z
-        end subroutine
-      end interface EPSSetInitialSpace
 
       interface EPSSetLeftInitialSpace
         subroutine EPSSetLeftInitialSpace0(a,b,c,z)
@@ -253,5 +235,3 @@
           integer z
         end subroutine
       end interface EPSSetLeftInitialSpace
-=======
->>>>>>> 3400833b
