/*
   - - - - - - - - - - - - - - - - - - - - - - - - - - - - - - - - - - - - - -
   SLEPc - Scalable Library for Eigenvalue Problem Computations
   Copyright (c) 2002-2019, Universitat Politecnica de Valencia, Spain

   This file is part of SLEPc.
   SLEPc is distributed under a 2-clause BSD license (see LICENSE).
   - - - - - - - - - - - - - - - - - - - - - - - - - - - - - - - - - - - - - -
*/

#include <petsc/private/fortranimpl.h>
#include <slepc/private/slepcimpl.h>
#include <slepc/private/epsimpl.h>

#if defined(PETSC_HAVE_FORTRAN_CAPS)
#define epsview_                          EPSVIEW
#define epsviewfromoptions_               EPSVIEWFROMOPTIONS
#define epserrorview_                     EPSERRORVIEW
#define epsreasonview_                    EPSREASONVIEW
#define epsvaluesview_                    EPSVALUESVIEW
#define epsvectorsview_                   EPSVECTORSVIEW
#define epssetoptionsprefix_              EPSSETOPTIONSPREFIX
#define epsappendoptionsprefix_           EPSAPPENDOPTIONSPREFIX
#define epsgetoptionsprefix_              EPSGETOPTIONSPREFIX
#define epssettype_                       EPSSETTYPE
#define epsgettype_                       EPSGETTYPE
#define epsmonitorall_                    EPSMONITORALL
#define epsmonitorlg_                     EPSMONITORLG
#define epsmonitorlgall_                  EPSMONITORLGALL
#define epsmonitorset_                    EPSMONITORSET
#define epsmonitorconverged_              EPSMONITORCONVERGED
#define epsmonitorfirst_                  EPSMONITORFIRST
#define epsconvergedabsolute_             EPSCONVERGEDABSOLUTE
#define epsconvergedrelative_             EPSCONVERGEDRELATIVE
#define epsconvergednorm_                 EPSCONVERGEDNORM
#define epssetconvergencetestfunction_    EPSSETCONVERGENCETESTFUNCTION
#define epssetstoppingtestfunction_       EPSSETSTOPPINGTESTFUNCTION
#define epsseteigenvaluecomparison_       EPSSETEIGENVALUECOMPARISON
#define epssetarbitraryselection_         EPSSETARBITRARYSELECTION
#define epsgetdimensions000_              EPSGETDIMENSIONS000
#define epsgetdimensions100_              EPSGETDIMENSIONS100
#define epsgetdimensions010_              EPSGETDIMENSIONS010
#define epsgetdimensions001_              EPSGETDIMENSIONS001
#define epsgetdimensions110_              EPSGETDIMENSIONS110
#define epsgetdimensions011_              EPSGETDIMENSIONS011
#define epsgetdimensions101_              EPSGETDIMENSIONS101
#define epsgeteigenpair00_                EPSGETEIGENPAIR00
#define epsgeteigenpair10_                EPSGETEIGENPAIR10
#define epsgeteigenpair01_                EPSGETEIGENPAIR01
#define epsgeteigenpair11_                EPSGETEIGENPAIR11
#define epsgeteigenvalue00_               EPSGETEIGENVALUE00
#define epsgeteigenvalue10_               EPSGETEIGENVALUE10
#define epsgeteigenvalue01_               EPSGETEIGENVALUE01
#define epsgettolerances00_               EPSGETTOLERANCES00
#define epsgettolerances10_               EPSGETTOLERANCES10
#define epsgettolerances01_               EPSGETTOLERANCES01
#define epsgetbalance000_                 EPSGETBALANCE000
#define epsgetbalance100_                 EPSGETBALANCE100
#define epsgetbalance010_                 EPSGETBALANCE010
#define epsgetbalance001_                 EPSGETBALANCE001
#define epsgetbalance110_                 EPSGETBALANCE110
#define epsgetbalance011_                 EPSGETBALANCE011
#define epsgetbalance101_                 EPSGETBALANCE101
<<<<<<< HEAD
#define epssetinitialspace0_              EPSSETINITIALSPACE0
#define epssetinitialspace1_              EPSSETINITIALSPACE1
#define epssetleftinitialspace0_          EPSSETLEFTINITIALSPACE0
#define epssetleftinitialspace1_          EPSSETLEFTINITIALSPACE1
=======
>>>>>>> 3400833b
#elif !defined(PETSC_HAVE_FORTRAN_UNDERSCORE)
#define epsview_                          epsview
#define epsviewfromoptions_               epsviewfromoptions
#define epserrorview_                     epserrorview
#define epsreasonview_                    epsreasonview
#define epsvaluesview_                    epsvaluesview
#define epsvectorsview_                   epsvectorsview
#define epssetoptionsprefix_              epssetoptionsprefix
#define epsappendoptionsprefix_           epsappendoptionsprefix
#define epsgetoptionsprefix_              epsgetoptionsprefix
#define epssettype_                       epssettype
#define epsgettype_                       epsgettype
#define epsmonitorall_                    epsmonitorall
#define epsmonitorlg_                     epsmonitorlg
#define epsmonitorlgall_                  epsmonitorlgall
#define epsmonitorset_                    epsmonitorset
#define epsmonitorconverged_              epsmonitorconverged
#define epsmonitorfirst_                  epsmonitorfirst
#define epsconvergedabsolute_             epsconvergedabsolute
#define epsconvergedrelative_             epsconvergedrelative
#define epsconvergednorm_                 epsconvergednorm
#define epssetconvergencetestfunction_    epssetconvergencetestfunction
#define epssetstoppingtestfunction_       epssetstoppingtestfunction
#define epsseteigenvaluecomparison_       epsseteigenvaluecomparison
#define epssetarbitraryselection_         epssetarbitraryselection
#define epsgetdimensions000_              epsgetdimensions000
#define epsgetdimensions100_              epsgetdimensions100
#define epsgetdimensions010_              epsgetdimensions010
#define epsgetdimensions001_              epsgetdimensions001
#define epsgetdimensions110_              epsgetdimensions110
#define epsgetdimensions011_              epsgetdimensions011
#define epsgetdimensions101_              epsgetdimensions101
#define epsgeteigenpair00_                epsgeteigenpair00
#define epsgeteigenpair10_                epsgeteigenpair10
#define epsgeteigenpair01_                epsgeteigenpair01
#define epsgeteigenpair11_                epsgeteigenpair11
#define epsgeteigenvalue00_               epsgeteigenvalue00
#define epsgeteigenvalue10_               epsgeteigenvalue10
#define epsgeteigenvalue01_               epsgeteigenvalue01
#define epsgettolerances00_               epsgettolerances00
#define epsgettolerances10_               epsgettolerances10
#define epsgettolerances01_               epsgettolerances01
#define epsgetbalance000_                 epsgetbalance000
#define epsgetbalance100_                 epsgetbalance100
#define epsgetbalance010_                 epsgetbalance010
#define epsgetbalance001_                 epsgetbalance001
#define epsgetbalance110_                 epsgetbalance110
#define epsgetbalance011_                 epsgetbalance011
#define epsgetbalance101_                 epsgetbalance101
<<<<<<< HEAD
#define epssetinitialspace0_              epssetinitialspace0
#define epssetinitialspace1_              epssetinitialspace1
#define epssetleftinitialspace0_          epssetleftinitialspace0
#define epssetleftinitialspace1_          epssetleftinitialspace1
=======
>>>>>>> 3400833b
#endif

/*
   These are not usually called from Fortran but allow Fortran users
   to transparently set these monitors from .F code, hence no STDCALL
*/
SLEPC_EXTERN void epsmonitorall_(EPS *eps,PetscInt *it,PetscInt *nconv,PetscScalar *eigr,PetscScalar *eigi,PetscReal *errest,PetscInt *nest,PetscViewerAndFormat **ctx,PetscErrorCode *ierr)
{
  *ierr = EPSMonitorAll(*eps,*it,*nconv,eigr,eigi,errest,*nest,*ctx);
}

SLEPC_EXTERN void epsmonitorconverged_(EPS *eps,PetscInt *it,PetscInt *nconv,PetscScalar *eigr,PetscScalar *eigi,PetscReal *errest,PetscInt *nest,SlepcConvMonitor *ctx,PetscErrorCode *ierr)
{
  *ierr = EPSMonitorConverged(*eps,*it,*nconv,eigr,eigi,errest,*nest,*ctx);
}

SLEPC_EXTERN void epsmonitorfirst_(EPS *eps,PetscInt *it,PetscInt *nconv,PetscScalar *eigr,PetscScalar *eigi,PetscReal *errest,PetscInt *nest,PetscViewerAndFormat **ctx,PetscErrorCode *ierr)
{
  *ierr = EPSMonitorFirst(*eps,*it,*nconv,eigr,eigi,errest,*nest,*ctx);
}

SLEPC_EXTERN void epsmonitorlg_(EPS *eps,PetscInt *it,PetscInt *nconv,PetscScalar *eigr,PetscScalar *eigi,PetscReal *errest,PetscInt *nest,void *ctx,PetscErrorCode *ierr)
{
  *ierr = EPSMonitorLG(*eps,*it,*nconv,eigr,eigi,errest,*nest,ctx);
}

SLEPC_EXTERN void epsmonitorlgall_(EPS *eps,PetscInt *it,PetscInt *nconv,PetscScalar *eigr,PetscScalar *eigi,PetscReal *errest,PetscInt *nest,void *ctx,PetscErrorCode *ierr)
{
  *ierr = EPSMonitorLGAll(*eps,*it,*nconv,eigr,eigi,errest,*nest,ctx);
}

static struct {
  PetscFortranCallbackId monitor;
  PetscFortranCallbackId monitordestroy;
  PetscFortranCallbackId convergence;
  PetscFortranCallbackId convdestroy;
  PetscFortranCallbackId stopping;
  PetscFortranCallbackId stopdestroy;
  PetscFortranCallbackId comparison;
  PetscFortranCallbackId arbitrary;
} _cb;

/* These are not extern C because they are passed into non-extern C user level functions */
static PetscErrorCode ourmonitor(EPS eps,PetscInt i,PetscInt nc,PetscScalar *er,PetscScalar *ei,PetscReal *d,PetscInt l,void* ctx)
{
  PetscObjectUseFortranCallback(eps,_cb.monitor,(EPS*,PetscInt*,PetscInt*,PetscScalar*,PetscScalar*,PetscReal*,PetscInt*,void*,PetscErrorCode*),(&eps,&i,&nc,er,ei,d,&l,_ctx,&ierr));
}

static PetscErrorCode ourdestroy(void** ctx)
{
  EPS eps = (EPS)*ctx;
  PetscObjectUseFortranCallback(eps,_cb.monitordestroy,(void*,PetscErrorCode*),(_ctx,&ierr));
}

static PetscErrorCode ourconvergence(EPS eps,PetscScalar eigr,PetscScalar eigi,PetscReal res,PetscReal *errest,void *ctx)
{
  PetscObjectUseFortranCallback(eps,_cb.convergence,(EPS*,PetscScalar*,PetscScalar*,PetscReal*,PetscReal*,void*,PetscErrorCode*),(&eps,&eigr,&eigi,&res,errest,_ctx,&ierr));
}

static PetscErrorCode ourconvdestroy(void *ctx)
{
  EPS eps = (EPS)ctx;
  PetscObjectUseFortranCallback(eps,_cb.convdestroy,(void*,PetscErrorCode*),(_ctx,&ierr));
}

static PetscErrorCode ourstopping(EPS eps,PetscInt its,PetscInt max_it,PetscInt nconv,PetscInt nev,EPSConvergedReason *reason,void *ctx)
{
  PetscObjectUseFortranCallback(eps,_cb.stopping,(EPS*,PetscInt*,PetscInt*,PetscInt*,PetscInt*,EPSConvergedReason*,void*,PetscErrorCode*),(&eps,&its,&max_it,&nconv,&nev,reason,_ctx,&ierr));
}

static PetscErrorCode ourstopdestroy(void *ctx)
{
  EPS eps = (EPS)ctx;
  PetscObjectUseFortranCallback(eps,_cb.stopdestroy,(void*,PetscErrorCode*),(_ctx,&ierr));
}

static PetscErrorCode oureigenvaluecomparison(PetscScalar ar,PetscScalar ai,PetscScalar br,PetscScalar bi,PetscInt *r,void *ctx)
{
  EPS eps = (EPS)ctx;
  PetscObjectUseFortranCallback(eps,_cb.comparison,(PetscScalar*,PetscScalar*,PetscScalar*,PetscScalar*,PetscInt*,void*,PetscErrorCode*),(&ar,&ai,&br,&bi,r,_ctx,&ierr));
}

static PetscErrorCode ourarbitraryfunc(PetscScalar er,PetscScalar ei,Vec xr,Vec xi,PetscScalar *rr,PetscScalar *ri,void *ctx)
{
  EPS eps = (EPS)ctx;
  PetscObjectUseFortranCallback(eps,_cb.arbitrary,(PetscScalar*,PetscScalar*,Vec*,Vec*,PetscScalar*,PetscScalar*,void*,PetscErrorCode*),(&er,&ei,&xr,&xi,rr,ri,_ctx,&ierr));
}

SLEPC_EXTERN void PETSC_STDCALL epsview_(EPS *eps,PetscViewer *viewer,PetscErrorCode *ierr)
{
  PetscViewer v;
  PetscPatchDefaultViewers_Fortran(viewer,v);
  *ierr = EPSView(*eps,v);
}

SLEPC_EXTERN void PETSC_STDCALL epsviewfromoptions_(EPS *eps,PetscObject obj,char* type PETSC_MIXED_LEN(len),PetscErrorCode *ierr PETSC_END_LEN(len))
{
  char *t;

  FIXCHAR(type,len,t);
  *ierr = EPSViewFromOptions(*eps,obj,t);if (*ierr) return;
  FREECHAR(type,t);
}

SLEPC_EXTERN void PETSC_STDCALL epsreasonview_(EPS *eps,PetscViewer *viewer,PetscErrorCode *ierr)
{
  PetscViewer v;
  PetscPatchDefaultViewers_Fortran(viewer,v);
  *ierr = EPSReasonView(*eps,v);
}

SLEPC_EXTERN void PETSC_STDCALL epserrorview_(EPS *eps,EPSErrorType *etype,PetscViewer *viewer,PetscErrorCode *ierr)
{
  PetscViewer v;
  PetscPatchDefaultViewers_Fortran(viewer,v);
  *ierr = EPSErrorView(*eps,*etype,v);
}

SLEPC_EXTERN void PETSC_STDCALL epsvaluesview_(EPS *eps,PetscViewer *viewer,PetscErrorCode *ierr)
{
  PetscViewer v;
  PetscPatchDefaultViewers_Fortran(viewer,v);
  *ierr = EPSValuesView(*eps,v);
}

SLEPC_EXTERN void PETSC_STDCALL epsvectorsview_(EPS *eps,PetscViewer *viewer,PetscErrorCode *ierr)
{
  PetscViewer v;
  PetscPatchDefaultViewers_Fortran(viewer,v);
  *ierr = EPSVectorsView(*eps,v);
}

SLEPC_EXTERN void PETSC_STDCALL epssettype_(EPS *eps,char *type PETSC_MIXED_LEN(len),PetscErrorCode *ierr PETSC_END_LEN(len))
{
  char *t;

  FIXCHAR(type,len,t);
  *ierr = EPSSetType(*eps,t);if (*ierr) return;
  FREECHAR(type,t);
}

SLEPC_EXTERN void PETSC_STDCALL epsgettype_(EPS *eps,char *name PETSC_MIXED_LEN(len),PetscErrorCode *ierr PETSC_END_LEN(len))
{
  EPSType tname;

  *ierr = EPSGetType(*eps,&tname);if (*ierr) return;
  *ierr = PetscStrncpy(name,tname,len);if (*ierr) return;
  FIXRETURNCHAR(PETSC_TRUE,name,len);
}

SLEPC_EXTERN void PETSC_STDCALL epssetoptionsprefix_(EPS *eps,char *prefix PETSC_MIXED_LEN(len),PetscErrorCode *ierr PETSC_END_LEN(len))
{
  char *t;

  FIXCHAR(prefix,len,t);
  *ierr = EPSSetOptionsPrefix(*eps,t);if (*ierr) return;
  FREECHAR(prefix,t);
}

SLEPC_EXTERN void PETSC_STDCALL epsappendoptionsprefix_(EPS *eps,char *prefix PETSC_MIXED_LEN(len),PetscErrorCode *ierr PETSC_END_LEN(len))
{
  char *t;

  FIXCHAR(prefix,len,t);
  *ierr = EPSAppendOptionsPrefix(*eps,t);if (*ierr) return;
  FREECHAR(prefix,t);
}

SLEPC_EXTERN void PETSC_STDCALL epsgetoptionsprefix_(EPS *eps,char *prefix PETSC_MIXED_LEN(len),PetscErrorCode *ierr PETSC_END_LEN(len))
{
  const char *tname;

  *ierr = EPSGetOptionsPrefix(*eps,&tname); if (*ierr) return;
  *ierr = PetscStrncpy(prefix,tname,len);if (*ierr) return;
  FIXRETURNCHAR(PETSC_TRUE,prefix,len);
}

SLEPC_EXTERN void PETSC_STDCALL epsmonitorset_(EPS *eps,void (PETSC_STDCALL *monitor)(EPS*,PetscInt*,PetscInt*,PetscScalar*,PetscScalar*,PetscReal*,PetscInt*,void*,PetscErrorCode*),void *mctx,void (PETSC_STDCALL *monitordestroy)(void *,PetscErrorCode*),PetscErrorCode *ierr)
{
  CHKFORTRANNULLOBJECT(mctx);
  CHKFORTRANNULLFUNCTION(monitordestroy);
  if ((PetscVoidFunction)monitor == (PetscVoidFunction)epsmonitorall_) {
    *ierr = EPSMonitorSet(*eps,(PetscErrorCode (*)(EPS,PetscInt,PetscInt,PetscScalar*,PetscScalar*,PetscReal*,PetscInt,void*))EPSMonitorAll,*(PetscViewerAndFormat**)mctx,(PetscErrorCode (*)(void**))PetscViewerAndFormatDestroy);
  } else if ((PetscVoidFunction)monitor == (PetscVoidFunction)epsmonitorconverged_) {
    *ierr = EPSMonitorSet(*eps,(PetscErrorCode (*)(EPS,PetscInt,PetscInt,PetscScalar*,PetscScalar*,PetscReal*,PetscInt,void*))EPSMonitorConverged,*(SlepcConvMonitor*)mctx,(PetscErrorCode (*)(void**))SlepcConvMonitorDestroy);
  } else if ((PetscVoidFunction)monitor == (PetscVoidFunction)epsmonitorfirst_) {
    *ierr = EPSMonitorSet(*eps,(PetscErrorCode (*)(EPS,PetscInt,PetscInt,PetscScalar*,PetscScalar*,PetscReal*,PetscInt,void*))EPSMonitorFirst,*(PetscViewerAndFormat**)mctx,(PetscErrorCode (*)(void**))PetscViewerAndFormatDestroy);
  } else if ((PetscVoidFunction)monitor == (PetscVoidFunction)epsmonitorlg_) {
    *ierr = EPSMonitorSet(*eps,EPSMonitorLG,0,0);
  } else if ((PetscVoidFunction)monitor == (PetscVoidFunction)epsmonitorlgall_) {
    *ierr = EPSMonitorSet(*eps,EPSMonitorLGAll,0,0);
  } else {
    *ierr = PetscObjectSetFortranCallback((PetscObject)*eps,PETSC_FORTRAN_CALLBACK_CLASS,&_cb.monitor,(PetscVoidFunction)monitor,mctx); if (*ierr) return;
    *ierr = PetscObjectSetFortranCallback((PetscObject)*eps,PETSC_FORTRAN_CALLBACK_CLASS,&_cb.monitordestroy,(PetscVoidFunction)monitordestroy,mctx); if (*ierr) return;
    *ierr = EPSMonitorSet(*eps,ourmonitor,*eps,ourdestroy);
  }
}

SLEPC_EXTERN void PETSC_STDCALL epsconvergedabsolute_(EPS *eps,PetscScalar *eigr,PetscScalar *eigi,PetscReal *res,PetscReal *errest,void *ctx,PetscErrorCode *ierr)
{
  *ierr = EPSConvergedAbsolute(*eps,*eigr,*eigi,*res,errest,ctx);
}

SLEPC_EXTERN void PETSC_STDCALL epsconvergedrelative_(EPS *eps,PetscScalar *eigr,PetscScalar *eigi,PetscReal *res,PetscReal *errest,void *ctx,PetscErrorCode *ierr)
{
  *ierr = EPSConvergedRelative(*eps,*eigr,*eigi,*res,errest,ctx);
}

SLEPC_EXTERN void PETSC_STDCALL epsconvergednorm_(EPS *eps,PetscScalar *eigr,PetscScalar *eigi,PetscReal *res,PetscReal *errest,void *ctx,PetscErrorCode *ierr)
{
  *ierr = EPSConvergedNorm(*eps,*eigr,*eigi,*res,errest,ctx);
}

SLEPC_EXTERN void PETSC_STDCALL epssetconvergencetestfunction_(EPS *eps,void (PETSC_STDCALL *func)(EPS*,PetscScalar*,PetscScalar*,PetscReal*,PetscReal*,void*,PetscErrorCode*),void* ctx,void (PETSC_STDCALL *destroy)(void*,PetscErrorCode*),PetscErrorCode *ierr)
{
  CHKFORTRANNULLOBJECT(ctx);
  CHKFORTRANNULLFUNCTION(destroy);
  if ((PetscVoidFunction)func == (PetscVoidFunction)epsconvergedabsolute_) {
    *ierr = EPSSetConvergenceTest(*eps,EPS_CONV_ABS);
  } else if ((PetscVoidFunction)func == (PetscVoidFunction)epsconvergedrelative_) {
    *ierr = EPSSetConvergenceTest(*eps,EPS_CONV_REL);
  } else if ((PetscVoidFunction)func == (PetscVoidFunction)epsconvergednorm_) {
    *ierr = EPSSetConvergenceTest(*eps,EPS_CONV_NORM);
  } else {
    *ierr = PetscObjectSetFortranCallback((PetscObject)*eps,PETSC_FORTRAN_CALLBACK_CLASS,&_cb.convergence,(PetscVoidFunction)func,ctx); if (*ierr) return;
    *ierr = PetscObjectSetFortranCallback((PetscObject)*eps,PETSC_FORTRAN_CALLBACK_CLASS,&_cb.convdestroy,(PetscVoidFunction)destroy,ctx); if (*ierr) return;
    *ierr = EPSSetConvergenceTestFunction(*eps,ourconvergence,*eps,ourconvdestroy);
  }
}

SLEPC_EXTERN void PETSC_STDCALL epsstoppingbasic_(EPS *eps,PetscInt *its,PetscInt *max_it,PetscInt *nconv,PetscInt *nev,EPSConvergedReason *reason,void *ctx,PetscErrorCode *ierr)
{
  *ierr = EPSStoppingBasic(*eps,*its,*max_it,*nconv,*nev,reason,ctx);
}

SLEPC_EXTERN void PETSC_STDCALL epssetstoppingtestfunction_(EPS *eps,void (PETSC_STDCALL *func)(EPS*,PetscInt,PetscInt,PetscInt,PetscInt,EPSConvergedReason*,void*,PetscErrorCode*),void* ctx,void (PETSC_STDCALL *destroy)(void*,PetscErrorCode*),PetscErrorCode *ierr)
{
  CHKFORTRANNULLOBJECT(ctx);
  CHKFORTRANNULLFUNCTION(destroy);
  if ((PetscVoidFunction)func == (PetscVoidFunction)epsstoppingbasic_) {
    *ierr = EPSSetStoppingTest(*eps,EPS_STOP_BASIC);
  } else {
    *ierr = PetscObjectSetFortranCallback((PetscObject)*eps,PETSC_FORTRAN_CALLBACK_CLASS,&_cb.stopping,(PetscVoidFunction)func,ctx); if (*ierr) return;
    *ierr = PetscObjectSetFortranCallback((PetscObject)*eps,PETSC_FORTRAN_CALLBACK_CLASS,&_cb.stopdestroy,(PetscVoidFunction)destroy,ctx); if (*ierr) return;
    *ierr = EPSSetStoppingTestFunction(*eps,ourstopping,*eps,ourstopdestroy);
  }
}

SLEPC_EXTERN void PETSC_STDCALL epsseteigenvaluecomparison_(EPS *eps,void (PETSC_STDCALL *func)(PetscScalar*,PetscScalar*,PetscScalar*,PetscScalar*,PetscInt*,void*),void* ctx,PetscErrorCode *ierr)
{
  CHKFORTRANNULLOBJECT(ctx);
  *ierr = PetscObjectSetFortranCallback((PetscObject)*eps,PETSC_FORTRAN_CALLBACK_CLASS,&_cb.comparison,(PetscVoidFunction)func,ctx); if (*ierr) return;
  *ierr = EPSSetEigenvalueComparison(*eps,oureigenvaluecomparison,*eps);
}

SLEPC_EXTERN void PETSC_STDCALL epssetarbitraryselection_(EPS *eps,void (PETSC_STDCALL *func)(PetscScalar*,PetscScalar*,Vec*,Vec*,PetscScalar*,PetscScalar*,void*,PetscErrorCode*),void *ctx,PetscErrorCode *ierr)
{
  CHKFORTRANNULLOBJECT(ctx);
  *ierr = PetscObjectSetFortranCallback((PetscObject)*eps,PETSC_FORTRAN_CALLBACK_CLASS,&_cb.arbitrary,(PetscVoidFunction)func,ctx); if (*ierr) return;
  *ierr = EPSSetArbitrarySelection(*eps,ourarbitraryfunc,*eps);
}

SLEPC_EXTERN void PETSC_STDCALL epsgetdimensions_(EPS *eps,PetscInt *nev,PetscInt *ncv,PetscInt *mpd,int *ierr)
{
  CHKFORTRANNULLINTEGER(nev);
  CHKFORTRANNULLINTEGER(ncv);
  CHKFORTRANNULLINTEGER(mpd);
  *ierr = EPSGetDimensions(*eps,nev,ncv,mpd);
}

SLEPC_EXTERN void PETSC_STDCALL epsgetdimensions000_(EPS *eps,PetscInt *nev,PetscInt *ncv,PetscInt *mpd,int *ierr)
{
  epsgetdimensions_(eps,nev,ncv,mpd,ierr);
}

SLEPC_EXTERN void PETSC_STDCALL epsgetdimensions100_(EPS *eps,PetscInt *nev,PetscInt *ncv,PetscInt *mpd,int *ierr)
{
  epsgetdimensions_(eps,nev,ncv,mpd,ierr);
}

SLEPC_EXTERN void PETSC_STDCALL epsgetdimensions010_(EPS *eps,PetscInt *nev,PetscInt *ncv,PetscInt *mpd,int *ierr)
{
  epsgetdimensions_(eps,nev,ncv,mpd,ierr);
}

SLEPC_EXTERN void PETSC_STDCALL epsgetdimensions001_(EPS *eps,PetscInt *nev,PetscInt *ncv,PetscInt *mpd,int *ierr)
{
  epsgetdimensions_(eps,nev,ncv,mpd,ierr);
}

SLEPC_EXTERN void PETSC_STDCALL epsgetdimensions110_(EPS *eps,PetscInt *nev,PetscInt *ncv,PetscInt *mpd,int *ierr)
{
  epsgetdimensions_(eps,nev,ncv,mpd,ierr);
}

SLEPC_EXTERN void PETSC_STDCALL epsgetdimensions011_(EPS *eps,PetscInt *nev,PetscInt *ncv,PetscInt *mpd,int *ierr)
{
  epsgetdimensions_(eps,nev,ncv,mpd,ierr);
}

SLEPC_EXTERN void PETSC_STDCALL epsgetdimensions101_(EPS *eps,PetscInt *nev,PetscInt *ncv,PetscInt *mpd,int *ierr)
{
  epsgetdimensions_(eps,nev,ncv,mpd,ierr);
}

SLEPC_EXTERN void PETSC_STDCALL epsgeteigenpair_(EPS *eps,PetscInt *i,PetscScalar *eigr,PetscScalar *eigi,Vec *Vr,Vec *Vi,int *ierr)
{
  CHKFORTRANNULLSCALAR(eigr);
  CHKFORTRANNULLSCALAR(eigi);
  *ierr = EPSGetEigenpair(*eps,*i,eigr,eigi,*Vr,*Vi);
}

SLEPC_EXTERN void PETSC_STDCALL epsgeteigenpair00_(EPS *eps,PetscInt *i,PetscScalar *eigr,PetscScalar *eigi,Vec *Vr,Vec *Vi,int *ierr)
{
  epsgeteigenpair_(eps,i,eigr,eigi,Vr,Vi,ierr);
}

SLEPC_EXTERN void PETSC_STDCALL epsgeteigenpair10_(EPS *eps,PetscInt *i,PetscScalar *eigr,PetscScalar *eigi,Vec *Vr,Vec *Vi,int *ierr)
{
  epsgeteigenpair_(eps,i,eigr,eigi,Vr,Vi,ierr);
}

SLEPC_EXTERN void PETSC_STDCALL epsgeteigenpair01_(EPS *eps,PetscInt *i,PetscScalar *eigr,PetscScalar *eigi,Vec *Vr,Vec *Vi,int *ierr)
{
  epsgeteigenpair_(eps,i,eigr,eigi,Vr,Vi,ierr);
}

SLEPC_EXTERN void PETSC_STDCALL epsgeteigenpair11_(EPS *eps,PetscInt *i,PetscScalar *eigr,PetscScalar *eigi,Vec *Vr,Vec *Vi,int *ierr)
{
  epsgeteigenpair_(eps,i,eigr,eigi,Vr,Vi,ierr);
}

SLEPC_EXTERN void PETSC_STDCALL epsgeteigenvalue_(EPS *eps,PetscInt *i,PetscScalar *eigr,PetscScalar *eigi,int *ierr)
{
  CHKFORTRANNULLSCALAR(eigr);
  CHKFORTRANNULLSCALAR(eigi);
  *ierr = EPSGetEigenvalue(*eps,*i,eigr,eigi);
}

SLEPC_EXTERN void PETSC_STDCALL epsgeteigenvalue00_(EPS *eps,PetscInt *i,PetscScalar *eigr,PetscScalar *eigi,int *ierr)
{
  epsgeteigenvalue_(eps,i,eigr,eigi,ierr);
}

SLEPC_EXTERN void PETSC_STDCALL epsgeteigenvalue10_(EPS *eps,PetscInt *i,PetscScalar *eigr,PetscScalar *eigi,int *ierr)
{
  epsgeteigenvalue_(eps,i,eigr,eigi,ierr);
}

SLEPC_EXTERN void PETSC_STDCALL epsgeteigenvalue01_(EPS *eps,PetscInt *i,PetscScalar *eigr,PetscScalar *eigi,int *ierr)
{
  epsgeteigenvalue_(eps,i,eigr,eigi,ierr);
}

SLEPC_EXTERN void PETSC_STDCALL epsgettolerances_(EPS *eps,PetscReal *tol,PetscInt *maxits,int *ierr)
{
  CHKFORTRANNULLREAL(tol);
  CHKFORTRANNULLINTEGER(maxits);
  *ierr = EPSGetTolerances(*eps,tol,maxits);
}

SLEPC_EXTERN void PETSC_STDCALL epsgettolerances00_(EPS *eps,PetscReal *tol,PetscInt *maxits,int *ierr)
{
  epsgettolerances_(eps,tol,maxits,ierr);
}

SLEPC_EXTERN void PETSC_STDCALL epsgettolerances10_(EPS *eps,PetscReal *tol,PetscInt *maxits,int *ierr)
{
  epsgettolerances_(eps,tol,maxits,ierr);
}

SLEPC_EXTERN void PETSC_STDCALL epsgettolerances01_(EPS *eps,PetscReal *tol,PetscInt *maxits,int *ierr)
{
  epsgettolerances_(eps,tol,maxits,ierr);
}

SLEPC_EXTERN void PETSC_STDCALL epsgetbalance_(EPS *eps,EPSBalance *bal,PetscInt *its,PetscReal *cutoff,int *ierr)
{
  CHKFORTRANNULLINTEGER(bal);
  CHKFORTRANNULLINTEGER(its);
  CHKFORTRANNULLREAL(cutoff);
  *ierr = EPSGetBalance(*eps,bal,its,cutoff);
}

SLEPC_EXTERN void PETSC_STDCALL epsgetbalance000_(EPS *eps,EPSBalance *bal,PetscInt *its,PetscReal *cutoff,int *ierr)
{
  epsgetbalance_(eps,bal,its,cutoff,ierr);
}

SLEPC_EXTERN void PETSC_STDCALL epsgetbalance100_(EPS *eps,EPSBalance *bal,PetscInt *its,PetscReal *cutoff,int *ierr)
{
  epsgetbalance_(eps,bal,its,cutoff,ierr);
}

SLEPC_EXTERN void PETSC_STDCALL epsgetbalance010_(EPS *eps,EPSBalance *bal,PetscInt *its,PetscReal *cutoff,int *ierr)
{
  epsgetbalance_(eps,bal,its,cutoff,ierr);
}

SLEPC_EXTERN void PETSC_STDCALL epsgetbalance001_(EPS *eps,EPSBalance *bal,PetscInt *its,PetscReal *cutoff,int *ierr)
{
  epsgetbalance_(eps,bal,its,cutoff,ierr);
}

SLEPC_EXTERN void PETSC_STDCALL epsgetbalance110_(EPS *eps,EPSBalance *bal,PetscInt *its,PetscReal *cutoff,int *ierr)
{
  epsgetbalance_(eps,bal,its,cutoff,ierr);
}

SLEPC_EXTERN void PETSC_STDCALL epsgetbalance011_(EPS *eps,EPSBalance *bal,PetscInt *its,PetscReal *cutoff,int *ierr)
{
  epsgetbalance_(eps,bal,its,cutoff,ierr);
}

SLEPC_EXTERN void PETSC_STDCALL epsgetbalance101_(EPS *eps,EPSBalance *bal,PetscInt *its,PetscReal *cutoff,int *ierr)
{
  epsgetbalance_(eps,bal,its,cutoff,ierr);
}
<<<<<<< HEAD

SLEPC_EXTERN void PETSC_STDCALL epssetinitialspace0_(EPS *eps,PetscInt *n,Vec *is,int *ierr)
{
  *ierr = EPSSetInitialSpace(*eps,*n,is);
}

SLEPC_EXTERN void PETSC_STDCALL epssetinitialspace1_(EPS *eps,PetscInt *n,Vec *is,int *ierr)
{
  *ierr = EPSSetInitialSpace(*eps,*n,is);
}

SLEPC_EXTERN void PETSC_STDCALL epssetleftinitialspace0_(EPS *eps,PetscInt *n,Vec *isl,int *ierr)
{
  *ierr = EPSSetLeftInitialSpace(*eps,*n,isl);
}

SLEPC_EXTERN void PETSC_STDCALL epssetleftinitialspace1_(EPS *eps,PetscInt *n,Vec *isl,int *ierr)
{
  *ierr = EPSSetLeftInitialSpace(*eps,*n,isl);
}
=======
>>>>>>> 3400833b
<|MERGE_RESOLUTION|>--- conflicted
+++ resolved
@@ -61,13 +61,8 @@
 #define epsgetbalance110_                 EPSGETBALANCE110
 #define epsgetbalance011_                 EPSGETBALANCE011
 #define epsgetbalance101_                 EPSGETBALANCE101
-<<<<<<< HEAD
-#define epssetinitialspace0_              EPSSETINITIALSPACE0
-#define epssetinitialspace1_              EPSSETINITIALSPACE1
 #define epssetleftinitialspace0_          EPSSETLEFTINITIALSPACE0
 #define epssetleftinitialspace1_          EPSSETLEFTINITIALSPACE1
-=======
->>>>>>> 3400833b
 #elif !defined(PETSC_HAVE_FORTRAN_UNDERSCORE)
 #define epsview_                          epsview
 #define epsviewfromoptions_               epsviewfromoptions
@@ -117,13 +112,8 @@
 #define epsgetbalance110_                 epsgetbalance110
 #define epsgetbalance011_                 epsgetbalance011
 #define epsgetbalance101_                 epsgetbalance101
-<<<<<<< HEAD
-#define epssetinitialspace0_              epssetinitialspace0
-#define epssetinitialspace1_              epssetinitialspace1
 #define epssetleftinitialspace0_          epssetleftinitialspace0
 #define epssetleftinitialspace1_          epssetleftinitialspace1
-=======
->>>>>>> 3400833b
 #endif
 
 /*
@@ -542,17 +532,6 @@
 {
   epsgetbalance_(eps,bal,its,cutoff,ierr);
 }
-<<<<<<< HEAD
-
-SLEPC_EXTERN void PETSC_STDCALL epssetinitialspace0_(EPS *eps,PetscInt *n,Vec *is,int *ierr)
-{
-  *ierr = EPSSetInitialSpace(*eps,*n,is);
-}
-
-SLEPC_EXTERN void PETSC_STDCALL epssetinitialspace1_(EPS *eps,PetscInt *n,Vec *is,int *ierr)
-{
-  *ierr = EPSSetInitialSpace(*eps,*n,is);
-}
 
 SLEPC_EXTERN void PETSC_STDCALL epssetleftinitialspace0_(EPS *eps,PetscInt *n,Vec *isl,int *ierr)
 {
@@ -563,5 +542,3 @@
 {
   *ierr = EPSSetLeftInitialSpace(*eps,*n,isl);
 }
-=======
->>>>>>> 3400833b
