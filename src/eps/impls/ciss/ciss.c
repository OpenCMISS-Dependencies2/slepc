--- conflicted
+++ resolved
@@ -239,15 +239,9 @@
   }
   ierr = VecDestroy(&V_p);CHKERRQ(ierr);
   ctx->est_eig = PetscAbsScalar(ctx->radius*sum/(PetscReal)ctx->L);
-<<<<<<< HEAD
   eta = PetscPowReal(10,-PetscLog10Real(eps->tol)/ctx->N);
-  ierr = PetscInfo1(eps,"Estimation_#Eig %F\n",ctx->est_eig);CHKERRQ(ierr);
+  ierr = PetscInfo1(eps,"Estimation_#Eig %f\n",(double)ctx->est_eig);CHKERRQ(ierr);
   *L_add = (PetscInt)PetscCeilReal((ctx->est_eig*eta)/ctx->M) - ctx->L;
-=======
-  eta = PetscPowReal(10,-log10(eps->tol)/ctx->N);
-  ierr = PetscInfo1(eps,"Estimation_#Eig %f\n",(double)ctx->est_eig);CHKERRQ(ierr);
-  *L_add = (PetscInt)ceil((ctx->est_eig*eta)/ctx->M) - ctx->L;
->>>>>>> e0dd76f3
   if (*L_add < 0) *L_add = 0;
   if (*L_add>ctx->L_max-ctx->L) {
     ierr = PetscInfo(eps,"Number of eigenvalues around the contour path may be too large\n");
