--- conflicted
+++ resolved
@@ -223,12 +223,8 @@
   Vec              v0;
 
   PetscFunctionBegin;
-<<<<<<< HEAD
+  EPSCheckNotStructured(eps);
   if (eps->ncv==PETSC_DETERMINE) {
-=======
-  EPSCheckNotStructured(eps);
-  if (eps->ncv==PETSC_DEFAULT) {
->>>>>>> 6f093bab
     eps->ncv = ctx->L_max*ctx->M;
     if (eps->ncv>eps->n) {
       eps->ncv = eps->n;
