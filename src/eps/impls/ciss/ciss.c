--- conflicted
+++ resolved
@@ -224,7 +224,6 @@
   PetscScalar    *array;
 
   PetscFunctionBegin;
-<<<<<<< HEAD
   for (i=0;i<n;i++) {
     ierr = VecScatterBegin(ctx->scatterin,Vin[i],ctx->xdup,INSERT_VALUES,SCATTER_FORWARD);CHKERRQ(ierr);
     ierr = VecScatterEnd(ctx->scatterin,Vin[i],ctx->xdup,INSERT_VALUES,SCATTER_FORWARD);CHKERRQ(ierr);
@@ -232,38 +231,6 @@
     ierr = VecPlaceArray(ctx->xsub,(const PetscScalar*)array);CHKERRQ(ierr);
     ierr = VecCopy(ctx->xsub,ctx->pV[i]);CHKERRQ(ierr);
     ierr = VecResetArray(ctx->xsub);CHKERRQ(ierr);
-=======
-  ierr = STGetNumMatrices(eps->st,&nmat);CHKERRQ(ierr);
-  ierr = STGetOperators(eps->st,0,&A);CHKERRQ(ierr);
-  if (nmat>1) { ierr = STGetOperators(eps->st,1,&B);CHKERRQ(ierr); }
-  else B = NULL;
-  ierr = MatDuplicate(A,MAT_DO_NOT_COPY_VALUES,&Fz);CHKERRQ(ierr);
-  ierr = VecDuplicate(ctx->V[0],&BV);CHKERRQ(ierr);
-
-  for (i=0;i<ctx->num_solve_point;i++) {
-    p_id = ctx->solver_comm_id * ctx->num_solve_point + i;
-    ierr = MatCopy(A,Fz,DIFFERENT_NONZERO_PATTERN);CHKERRQ(ierr);
-    if (nmat>1) {
-      ierr = MatAXPY(Fz,-ctx->omega[p_id],B,DIFFERENT_NONZERO_PATTERN);CHKERRQ(ierr);
-    } else {
-      ierr = MatShift(Fz,-ctx->omega[p_id]);CHKERRQ(ierr);
-    }
-    ierr = KSPSetOperators(ctx->ksp[i],Fz,Fz);CHKERRQ(ierr);
-    ierr = KSPSetType(ctx->ksp[i],KSPPREONLY);CHKERRQ(ierr);
-    ierr = KSPGetPC(ctx->ksp[i],&pc);CHKERRQ(ierr);
-    ierr = PCSetType(pc,PCREDUNDANT);CHKERRQ(ierr);
-    ierr = KSPSetFromOptions(ctx->ksp[i]);CHKERRQ(ierr);
-    for (j=0;j<ctx->L;j++) {
-      ierr = VecDuplicate(ctx->V[0],&ctx->Y[i*ctx->L_max+j]);CHKERRQ(ierr);
-      ierr = PetscLogObjectParent((PetscObject)eps,(PetscObject)ctx->Y[i*ctx->L_max+j]);CHKERRQ(ierr);
-      if (nmat==2) {
-        ierr = MatMult(B,ctx->V[j],BV);CHKERRQ(ierr);
-        ierr = KSPSolve(ctx->ksp[i],BV,ctx->Y[i*ctx->L_max+j]);CHKERRQ(ierr);
-      } else {
-        ierr = KSPSolve(ctx->ksp[i],ctx->V[j],ctx->Y[i*ctx->L_max+j]);CHKERRQ(ierr);
-      }
-    }
->>>>>>> 61859118
   }
   PetscFunctionReturn(0);
 }
@@ -292,7 +259,7 @@
       } else {
 	ierr = MatShift(Fz,-ctx->omega[p_id]);CHKERRQ(ierr);
       }
-      ierr = KSPSetOperators(ctx->ksp,Fz,Fz,SAME_NONZERO_PATTERN);CHKERRQ(ierr);
+      ierr = KSPSetOperators(ctx->ksp,Fz,Fz);CHKERRQ(ierr);
       ierr = KSPSetType(ctx->ksp,KSPPREONLY);CHKERRQ(ierr);
       ierr = KSPGetPC(ctx->ksp,&pc);CHKERRQ(ierr);
       ierr = PCSetType(pc,PCREDUNDANT);CHKERRQ(ierr);
