/*
   - - - - - - - - - - - - - - - - - - - - - - - - - - - - - - - - - - - - - -
   SLEPc - Scalable Library for Eigenvalue Problem Computations
   Copyright (c) 2002-, Universitat Politecnica de Valencia, Spain

   This file is part of SLEPc.
   SLEPc is distributed under a 2-clause BSD license (see LICENSE).
   - - - - - - - - - - - - - - - - - - - - - - - - - - - - - - - - - - - - - -
*/
/*
   This file implements a wrapper to the ARPACK package
*/

#include <slepc/private/epsimpl.h>
#include "arpack.h"

static PetscErrorCode EPSSetUp_ARPACK(EPS eps)
{
  PetscInt       ncv;
  EPS_ARPACK     *ar = (EPS_ARPACK*)eps->data;

  PetscFunctionBegin;
  EPSCheckDefinite(eps);
<<<<<<< HEAD
  if (eps->ncv!=PETSC_DETERMINE) {
=======
  EPSCheckNotStructured(eps);
  if (eps->ncv!=PETSC_DEFAULT) {
>>>>>>> 6f093bab
    PetscCheck(eps->ncv>=eps->nev+2,PetscObjectComm((PetscObject)eps),PETSC_ERR_ARG_OUTOFRANGE,"The value of ncv must be at least nev+2");
  } else eps->ncv = PetscMin(PetscMax(20,2*eps->nev+1),eps->n); /* set default value of ncv */
  if (eps->mpd!=PETSC_DETERMINE) PetscCall(PetscInfo(eps,"Warning: parameter mpd ignored\n"));
  if (eps->max_it==PETSC_DETERMINE) eps->max_it = PetscMax(300,(PetscInt)(2*eps->n/eps->ncv));
  if (!eps->which) PetscCall(EPSSetWhichEigenpairs_Default(eps));
  PetscCheck(eps->which!=EPS_ALL,PetscObjectComm((PetscObject)eps),PETSC_ERR_SUP,"This solver does not support computing all eigenvalues");
  PetscCheck(eps->which!=EPS_WHICH_USER,PetscObjectComm((PetscObject)eps),PETSC_ERR_SUP,"This solver does not support user-defined ordering of eigenvalues");
  EPSCheckUnsupported(eps,EPS_FEATURE_BALANCE | EPS_FEATURE_ARBITRARY | EPS_FEATURE_REGION | EPS_FEATURE_CONVERGENCE | EPS_FEATURE_STOPPING | EPS_FEATURE_TWOSIDED);
  EPSCheckIgnored(eps,EPS_FEATURE_EXTRACTION);

  ncv = eps->ncv;
#if defined(PETSC_USE_COMPLEX)
  PetscCall(PetscFree(ar->rwork));
  PetscCall(PetscMalloc1(ncv,&ar->rwork));
  ar->lworkl = 3*ncv*ncv+5*ncv;
  PetscCall(PetscFree(ar->workev));
  PetscCall(PetscMalloc1(3*ncv,&ar->workev));
#else
  if (eps->ishermitian) {
    ar->lworkl = ncv*(ncv+8);
  } else {
    ar->lworkl = 3*ncv*ncv+6*ncv;
    PetscCall(PetscFree(ar->workev));
    PetscCall(PetscMalloc1(3*ncv,&ar->workev));
  }
#endif
  PetscCall(PetscFree(ar->workl));
  PetscCall(PetscMalloc1(ar->lworkl,&ar->workl));
  PetscCall(PetscFree(ar->select));
  PetscCall(PetscMalloc1(ncv,&ar->select));
  PetscCall(PetscFree(ar->workd));
  PetscCall(PetscMalloc1(3*eps->nloc,&ar->workd));

  PetscCall(EPSAllocateSolution(eps,0));
  PetscCall(EPS_SetInnerProduct(eps));
  PetscCall(EPSSetWorkVecs(eps,2));
  PetscFunctionReturn(PETSC_SUCCESS);
}

static PetscErrorCode EPSSolve_ARPACK(EPS eps)
{
  EPS_ARPACK     *ar = (EPS_ARPACK*)eps->data;
  char           bmat[1],howmny[] = "A";
  const char     *which;
  PetscInt       n,ld,iparam[11],ipntr[14],ido,info,nev,ncv,rvec;
#if !defined(PETSC_HAVE_MPIUNI) && !defined(PETSC_HAVE_MSMPI)
  MPI_Fint       fcomm;
#endif
  PetscScalar    sigmar,*pV,*resid;
  Vec            x,y,w = eps->work[0];
  Mat            A;
  PetscBool      isSinv,isShift;
#if !defined(PETSC_USE_COMPLEX)
  PetscScalar    sigmai = 0.0;
#endif

  PetscFunctionBegin;
  nev = eps->nev;
  ncv = eps->ncv;
#if !defined(PETSC_HAVE_MPIUNI) && !defined(PETSC_HAVE_MSMPI)
  fcomm = MPI_Comm_c2f(PetscObjectComm((PetscObject)eps));
#endif
  n = eps->nloc;
  PetscCall(EPSGetStartVector(eps,0,NULL));
  PetscCall(BVSetActiveColumns(eps->V,0,0));  /* just for deflation space */
  PetscCall(BVCopyVec(eps->V,0,eps->work[1]));
  PetscCall(BVGetLeadingDimension(eps->V,&ld));
  PetscCall(BVGetArray(eps->V,&pV));
  PetscCall(VecGetArray(eps->work[1],&resid));

  ido  = 0;            /* first call to reverse communication interface */
  info = 1;            /* indicates an initial vector is provided */
  iparam[0] = 1;       /* use exact shifts */
  iparam[2] = eps->max_it;  /* max Arnoldi iterations */
  iparam[3] = 1;       /* blocksize */
  iparam[4] = 0;       /* number of converged Ritz values */

  /*
     Computational modes ([]=not supported):
            symmetric    non-symmetric    complex
        1     1  'I'        1  'I'         1  'I'
        2     3  'I'        3  'I'         3  'I'
        3     2  'G'        2  'G'         2  'G'
        4     3  'G'        3  'G'         3  'G'
        5   [ 4  'G' ]    [ 3  'G' ]
        6   [ 5  'G' ]    [ 4  'G' ]
   */
  PetscCall(PetscObjectTypeCompare((PetscObject)eps->st,STSINVERT,&isSinv));
  PetscCall(PetscObjectTypeCompare((PetscObject)eps->st,STSHIFT,&isShift));
  PetscCall(STGetShift(eps->st,&sigmar));
  PetscCall(STGetMatrix(eps->st,0,&A));
  PetscCall(MatCreateVecsEmpty(A,&x,&y));

  if (isSinv) {
    /* shift-and-invert mode */
    iparam[6] = 3;
    if (eps->ispositive) bmat[0] = 'G';
    else bmat[0] = 'I';
  } else if (isShift && eps->ispositive) {
    /* generalized shift mode with B positive definite */
    iparam[6] = 2;
    bmat[0] = 'G';
  } else {
    /* regular mode */
    PetscCheck(!eps->ishermitian || !eps->isgeneralized,PetscObjectComm((PetscObject)eps),PETSC_ERR_SUP,"Spectral transformation not supported by ARPACK hermitian solver");
    iparam[6] = 1;
    bmat[0] = 'I';
  }

#if !defined(PETSC_USE_COMPLEX)
  if (eps->ishermitian) {
    switch (eps->which) {
      case EPS_TARGET_MAGNITUDE:
      case EPS_LARGEST_MAGNITUDE:  which = "LM"; break;
      case EPS_SMALLEST_MAGNITUDE: which = "SM"; break;
      case EPS_TARGET_REAL:
      case EPS_LARGEST_REAL:       which = "LA"; break;
      case EPS_SMALLEST_REAL:      which = "SA"; break;
      default: SETERRQ(PetscObjectComm((PetscObject)eps),PETSC_ERR_ARG_WRONG,"Wrong value of eps->which");
    }
  } else {
#endif
    switch (eps->which) {
      case EPS_TARGET_MAGNITUDE:
      case EPS_LARGEST_MAGNITUDE:  which = "LM"; break;
      case EPS_SMALLEST_MAGNITUDE: which = "SM"; break;
      case EPS_TARGET_REAL:
      case EPS_LARGEST_REAL:       which = "LR"; break;
      case EPS_SMALLEST_REAL:      which = "SR"; break;
      case EPS_TARGET_IMAGINARY:
      case EPS_LARGEST_IMAGINARY:  which = "LI"; break;
      case EPS_SMALLEST_IMAGINARY: which = "SI"; break;
      default: SETERRQ(PetscObjectComm((PetscObject)eps),PETSC_ERR_ARG_WRONG,"Wrong value of eps->which");
    }
#if !defined(PETSC_USE_COMPLEX)
  }
#endif

  do {

#if !defined(PETSC_USE_COMPLEX)
    if (eps->ishermitian) {
      PetscStackCallExternalVoid("ARPACKsaupd",ARPACKsaupd_(&fcomm,&ido,bmat,&n,which,&nev,&eps->tol,resid,&ncv,pV,&ld,iparam,ipntr,ar->workd,ar->workl,&ar->lworkl,&info));
    } else {
      PetscStackCallExternalVoid("ARPACKnaupd",ARPACKnaupd_(&fcomm,&ido,bmat,&n,which,&nev,&eps->tol,resid,&ncv,pV,&ld,iparam,ipntr,ar->workd,ar->workl,&ar->lworkl,&info));
    }
#else
    PetscStackCallExternalVoid("ARPACKnaupd",ARPACKnaupd_(&fcomm,&ido,bmat,&n,which,&nev,&eps->tol,resid,&ncv,pV,&ld,iparam,ipntr,ar->workd,ar->workl,&ar->lworkl,ar->rwork,&info));
#endif

    if (ido == -1 || ido == 1 || ido == 2) {
      if (ido == 1 && iparam[6] == 3 && bmat[0] == 'G') PetscCall(VecPlaceArray(x,&ar->workd[ipntr[2]-1])); /* special case for shift-and-invert with B semi-positive definite*/
      else PetscCall(VecPlaceArray(x,&ar->workd[ipntr[0]-1]));
      PetscCall(VecPlaceArray(y,&ar->workd[ipntr[1]-1]));

      if (ido == -1) {
        /* Y = OP * X for the initialization phase to
           force the starting vector into the range of OP */
        PetscCall(STApply(eps->st,x,y));
      } else if (ido == 2) {
        /* Y = B * X */
        PetscCall(BVApplyMatrix(eps->V,x,y));
      } else { /* ido == 1 */
        if (iparam[6] == 3 && bmat[0] == 'G') {
          /* Y = OP * X for shift-and-invert with B semi-positive definite */
          PetscCall(STMatSolve(eps->st,x,y));
        } else if (iparam[6] == 2) {
          /* X=A*X Y=B^-1*X for shift with B positive definite */
          PetscCall(MatMult(A,x,y));
          if (sigmar != 0.0) {
            PetscCall(BVApplyMatrix(eps->V,x,w));
            PetscCall(VecAXPY(y,sigmar,w));
          }
          PetscCall(VecCopy(y,x));
          PetscCall(STMatSolve(eps->st,x,y));
        } else {
          /* Y = OP * X */
          PetscCall(STApply(eps->st,x,y));
        }
        PetscCall(BVOrthogonalizeVec(eps->V,y,NULL,NULL,NULL));
      }

      PetscCall(VecResetArray(x));
      PetscCall(VecResetArray(y));
    } else PetscCheck(ido==99,PetscObjectComm((PetscObject)eps),PETSC_ERR_LIB,"Internal error in ARPACK reverse communication interface (ido=%" PetscInt_FMT ")",ido);

  } while (ido != 99);

  eps->nconv = iparam[4];
  eps->its = iparam[2];

  PetscCheck(info!=3,PetscObjectComm((PetscObject)eps),PETSC_ERR_LIB,"No shift could be applied in xxAUPD. Try increasing the size of NCV relative to NEV");
  PetscCheck(info==0 || info==1,PetscObjectComm((PetscObject)eps),PETSC_ERR_LIB,"Error reported by ARPACK subroutine xxAUPD (%" PetscInt_FMT ")",info);

  rvec = PETSC_TRUE;

  if (eps->nconv > 0) {
#if !defined(PETSC_USE_COMPLEX)
    if (eps->ishermitian) {
      PetscStackCallExternalVoid("ARPACKseupd",ARPACKseupd_(&fcomm,&rvec,howmny,ar->select,eps->eigr,pV,&ld,&sigmar,bmat,&n,which,&nev,&eps->tol,resid,&ncv,pV,&ld,iparam,ipntr,ar->workd,ar->workl,&ar->lworkl,&info));
    } else {
      PetscStackCallExternalVoid("ARPACKneupd",ARPACKneupd_(&fcomm,&rvec,howmny,ar->select,eps->eigr,eps->eigi,pV,&ld,&sigmar,&sigmai,ar->workev,bmat,&n,which,&nev,&eps->tol,resid,&ncv,pV,&ld,iparam,ipntr,ar->workd,ar->workl,&ar->lworkl,&info));
    }
#else
    PetscStackCallExternalVoid("ARPACKneupd",ARPACKneupd_(&fcomm,&rvec,howmny,ar->select,eps->eigr,pV,&ld,&sigmar,ar->workev,bmat,&n,which,&nev,&eps->tol,resid,&ncv,pV,&ld,iparam,ipntr,ar->workd,ar->workl,&ar->lworkl,ar->rwork,&info));
#endif
    PetscCheck(info==0,PetscObjectComm((PetscObject)eps),PETSC_ERR_LIB,"Error reported by ARPACK subroutine xxEUPD (%" PetscInt_FMT ")",info);
  }

  PetscCall(BVRestoreArray(eps->V,&pV));
  PetscCall(VecRestoreArray(eps->work[1],&resid));
  if (eps->nconv >= eps->nev) eps->reason = EPS_CONVERGED_TOL;
  else eps->reason = EPS_DIVERGED_ITS;

  PetscCall(VecDestroy(&x));
  PetscCall(VecDestroy(&y));
  PetscFunctionReturn(PETSC_SUCCESS);
}

static PetscErrorCode EPSBackTransform_ARPACK(EPS eps)
{
  PetscBool      isSinv;

  PetscFunctionBegin;
  PetscCall(PetscObjectTypeCompare((PetscObject)eps->st,STSINVERT,&isSinv));
  if (!isSinv) PetscCall(EPSBackTransform_Default(eps));
  PetscFunctionReturn(PETSC_SUCCESS);
}

static PetscErrorCode EPSReset_ARPACK(EPS eps)
{
  EPS_ARPACK     *ar = (EPS_ARPACK*)eps->data;

  PetscFunctionBegin;
  PetscCall(PetscFree(ar->workev));
  PetscCall(PetscFree(ar->workl));
  PetscCall(PetscFree(ar->select));
  PetscCall(PetscFree(ar->workd));
#if defined(PETSC_USE_COMPLEX)
  PetscCall(PetscFree(ar->rwork));
#endif
  PetscFunctionReturn(PETSC_SUCCESS);
}

static PetscErrorCode EPSDestroy_ARPACK(EPS eps)
{
  PetscFunctionBegin;
  PetscCall(PetscFree(eps->data));
  PetscFunctionReturn(PETSC_SUCCESS);
}

SLEPC_EXTERN PetscErrorCode EPSCreate_ARPACK(EPS eps)
{
  EPS_ARPACK     *ctx;

  PetscFunctionBegin;
  PetscCall(PetscNew(&ctx));
  eps->data = (void*)ctx;

  eps->ops->solve          = EPSSolve_ARPACK;
  eps->ops->setup          = EPSSetUp_ARPACK;
  eps->ops->setupsort      = EPSSetUpSort_Basic;
  eps->ops->destroy        = EPSDestroy_ARPACK;
  eps->ops->reset          = EPSReset_ARPACK;
  eps->ops->backtransform  = EPSBackTransform_ARPACK;
  PetscFunctionReturn(PETSC_SUCCESS);
}<|MERGE_RESOLUTION|>--- conflicted
+++ resolved
@@ -21,12 +21,8 @@
 
   PetscFunctionBegin;
   EPSCheckDefinite(eps);
-<<<<<<< HEAD
+  EPSCheckNotStructured(eps);
   if (eps->ncv!=PETSC_DETERMINE) {
-=======
-  EPSCheckNotStructured(eps);
-  if (eps->ncv!=PETSC_DEFAULT) {
->>>>>>> 6f093bab
     PetscCheck(eps->ncv>=eps->nev+2,PetscObjectComm((PetscObject)eps),PETSC_ERR_ARG_OUTOFRANGE,"The value of ncv must be at least nev+2");
   } else eps->ncv = PetscMin(PetscMax(20,2*eps->nev+1),eps->n); /* set default value of ncv */
   if (eps->mpd!=PETSC_DETERMINE) PetscCall(PetscInfo(eps,"Warning: parameter mpd ignored\n"));
