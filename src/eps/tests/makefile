--- conflicted
+++ resolved
@@ -29,21 +29,12 @@
 
 testtest7f: test7f.PETSc
 	@test=test7f_1; check=test7f_1; \
-<<<<<<< HEAD
-        GFORTRAN_UNBUFFERED_ALL=1 ${MPIEXEC} -n 1 ./test7f -eps_nev 4 -eps_ncv 22 | ${SED} -e 's/83791/83792/'> $${test}.tmp 2>&1; \
+	GFORTRAN_UNBUFFERED_ALL=1 ${MPIEXEC} -n 1 ./test7f -eps_nev 4 | ${SED} -e 's/83791/83792/'> $${test}.tmp 2>&1; \
         if (${DIFF} output/$${check}.out $${test}.tmp > /dev/null 2>&1) then \
           echo "Fortran example src/eps/tests/test7f run successfully with 1 MPI process"; \
         else \
           echo "Possible error running Fortran src/eps/tests/test7f with 1 MPI process"; \
           cat $${test}.tmp; \
-=======
-	GFORTRAN_UNBUFFERED_ALL=1 ${MPIEXEC} -n 1 ./test7f -eps_nev 4 | ${SED} -e 's/83791/83792/'> $${test}.tmp 2>&1; \
-	if (${DIFF} output/$${check}.out $${test}.tmp > /dev/null 2>&1) then \
-	  echo "Fortran example src/eps/tests/test7f run successfully with 1 MPI process"; \
-	else \
-	  echo "Possible error running Fortran src/eps/tests/test7f with 1 MPI process"; \
-	  cat $${test}.tmp; \
->>>>>>> ceb30113
           touch ../../../check_error; \
         fi; \
         ${RM} $${test}.tmp
