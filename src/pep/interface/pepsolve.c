--- conflicted
+++ resolved
@@ -132,14 +132,6 @@
 
   pep->state = PEP_STATE_SOLVED;
 
-<<<<<<< HEAD
-  if (pep->refine==PEP_REFINE_SIMPLE && pep->rits>0 && pep->nconv>0) {
-    ierr = PEPComputeVectors(pep);CHKERRQ(ierr);
-    ierr = PEPNewtonRefinementSimple(pep,&pep->rits,&pep->rtol,pep->nconv);CHKERRQ(ierr);
-  }
-
-=======
->>>>>>> a8f5d641
 #if !defined(PETSC_USE_COMPLEX)
   /* reorder conjugate eigenvalues (positive imaginary first) */
   for (i=0;i<pep->nconv-1;i++) {
@@ -156,7 +148,7 @@
   }
 #endif
 
-  if (pep->refine==PEP_REFINE_SIMPLE && pep->rits>0) {
+  if (pep->refine==PEP_REFINE_SIMPLE && pep->rits>0 && pep->nconv>0) {
     ierr = PEPComputeVectors(pep);CHKERRQ(ierr);
     ierr = PEPNewtonRefinementSimple(pep,&pep->rits,&pep->rtol,pep->nconv);CHKERRQ(ierr);
   }
