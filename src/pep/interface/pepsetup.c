--- conflicted
+++ resolved
@@ -420,11 +420,7 @@
   ierr = BVGetSizes(pep->V,NULL,NULL,&oldsize);CHKERRQ(ierr);
 
   /* allocate space for eigenvalues and friends */
-<<<<<<< HEAD
-  if (requestedbv != oldsize) {
-=======
   if (requested != oldsize || !pep->eigr) {
->>>>>>> c29c1985
     if (oldsize) {
       ierr = PetscFree4(pep->eigr,pep->eigi,pep->errest,pep->perm);CHKERRQ(ierr);
     }
