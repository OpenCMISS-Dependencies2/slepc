--- conflicted
+++ resolved
@@ -803,8 +803,7 @@
     if (pep->errest[pep->nconv]<pep->tol) {
 
       /* Ritz pair converged */
-<<<<<<< HEAD
-      minv = PetscMin(nv,pjd->keep*pep->ncv);
+      minv = PetscMin(nv,(PetscInt)pjd->keep*pep->ncv);
       if (pep->nev>1) {
         ierr = BVGetColumn(pjd->X,pjd->nconv,&v);CHKERRQ(ierr);
         ierr = PEPJDCopyToExtendedVec(pep,v,NULL,u,PETSC_TRUE);CHKERRQ(ierr);
@@ -833,17 +832,6 @@
         for (k=0;k<pjd->nconv-1;k++) pjd->XpX[k*(pep->nev-1)+pjd->nconv-1] = pjd->XpX[(pjd->nconv-1)*(pep->nev-1)+k];
         ierr = VecResetArray(ww[0]);CHKERRQ(ierr);
         ierr = VecRestoreArrayRead(u,&array);CHKERRQ(ierr);
-=======
-      minv = PetscMin(nv,(PetscInt)pjd->keep*pep->ncv);
-      ierr = DSOrthogonalize(pep->ds,DS_MAT_X,nv,NULL);CHKERRQ(ierr);
-      ierr = DSGetMat(pep->ds,DS_MAT_X,&X);CHKERRQ(ierr);
-      ierr = BVMultInPlace(pep->V,X,pep->nconv,minv);CHKERRQ(ierr);
-      ierr = DSRestoreMat(pep->ds,DS_MAT_X,&X);CHKERRQ(ierr);
-      pep->nconv++;
-      if (pep->nconv >= pep->nev) pep->reason = PEP_CONVERGED_TOL;
-      else nv = minv + pep->nconv;
-      pjd->flglk = PETSC_TRUE;
->>>>>>> 182b0645
 
         /* update extended preconditioner */
        /* ierr = PEPJDUpdateExtendedPC(pep,theta);CHKERRQ(ierr);*/
@@ -876,16 +864,11 @@
     } else if (nv==pep->ncv-1) {
 
       /* Basis full, force restart */
-<<<<<<< HEAD
-      minv = PetscMin(nv,pjd->keep*pep->ncv);
+      minv = PetscMin(nv,(PetscInt)pjd->keep*pep->ncv);
       ierr = DSGetArray(pep->ds,DS_MAT_X,&pX);CHKERRQ(ierr);
       ierr = DSGetDimensions(pep->ds,&dim,NULL,NULL,NULL,NULL);CHKERRQ(ierr);
       ierr = DSRestoreArray(pep->ds,DS_MAT_X,&pX);CHKERRQ(ierr);
       ierr = DSOrthogonalize(pep->ds,DS_MAT_X,minv,PETSC_NULL);CHKERRQ(ierr);
-=======
-      minv = PetscMin(nv,(PetscInt)pjd->keep*pep->ncv);
-      ierr = DSOrthogonalize(pep->ds,DS_MAT_X,nv,NULL);CHKERRQ(ierr);
->>>>>>> 182b0645
       ierr = DSGetMat(pep->ds,DS_MAT_X,&X);CHKERRQ(ierr);
       ierr = BVMultInPlace(pjd->V,X,pep->nconv,minv);CHKERRQ(ierr);
       ierr = DSRestoreMat(pep->ds,DS_MAT_X,&X);CHKERRQ(ierr);
