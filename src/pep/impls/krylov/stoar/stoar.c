/*
   - - - - - - - - - - - - - - - - - - - - - - - - - - - - - - - - - - - - - -
   SLEPc - Scalable Library for Eigenvalue Problem Computations
   Copyright (c) 2002-2020, Universitat Politecnica de Valencia, Spain

   This file is part of SLEPc.
   SLEPc is distributed under a 2-clause BSD license (see LICENSE).
   - - - - - - - - - - - - - - - - - - - - - - - - - - - - - - - - - - - - - -
*/
/*
   SLEPc polynomial eigensolver: "stoar"

   Method: S-TOAR

   Algorithm:

       Symmetric Two-Level Orthogonal Arnoldi.

   References:

       [1] C. Campos and J.E. Roman, "Restarted Q-Arnoldi-type methods
           exploiting symmetry in quadratic eigenvalue problems", BIT
           Numer. Math. 56(4):1213-1236, 2016.
*/

#include <slepc/private/pepimpl.h>         /*I "slepcpep.h" I*/
#include "../src/pep/impls/krylov/pepkrylov.h"
#include <slepcblaslapack.h>

static PetscBool  cited = PETSC_FALSE;
static const char citation[] =
  "@Article{slepc-stoar,\n"
  "   author = \"C. Campos and J. E. Roman\",\n"
  "   title = \"Restarted {Q-Arnoldi-type} methods exploiting symmetry in quadratic eigenvalue problems\",\n"
  "   journal = \"{BIT} Numer. Math.\",\n"
  "   volume = \"56\",\n"
  "   number = \"4\",\n"
  "   pages = \"1213--1236\",\n"
  "   year = \"2016,\"\n"
  "   doi = \"https://doi.org/10.1007/s10543-016-0601-5\"\n"
  "}\n";

typedef struct {
  PetscReal   scal[2];
  Mat         A[2];
  Vec         t;
} PEP_STOAR_MATSHELL;

static PetscErrorCode MatMult_STOAR(Mat A,Vec x,Vec y)
{
  PetscErrorCode     ierr;
  PEP_STOAR_MATSHELL *ctx;

  PetscFunctionBegin;
  ierr = MatShellGetContext(A,&ctx);CHKERRQ(ierr);
  ierr = MatMult(ctx->A[0],x,y);CHKERRQ(ierr);
  ierr = VecScale(y,ctx->scal[0]);CHKERRQ(ierr);
  if (ctx->scal[1]) {
    ierr = MatMult(ctx->A[1],x,ctx->t);CHKERRQ(ierr);
    ierr = VecAXPY(y,ctx->scal[1],ctx->t);CHKERRQ(ierr);
  }
  PetscFunctionReturn(0);
}

static PetscErrorCode MatDestroy_STOAR(Mat A)
{
  PEP_STOAR_MATSHELL *ctx;
  PetscErrorCode     ierr;

  PetscFunctionBegin;
  ierr = MatShellGetContext(A,(void**)&ctx);CHKERRQ(ierr);
  ierr = VecDestroy(&ctx->t);CHKERRQ(ierr);
  ierr = PetscFree(ctx);CHKERRQ(ierr);
  PetscFunctionReturn(0);
}

PetscErrorCode PEPSTOARSetUpInnerMatrix(PEP pep,Mat *B)
{
  Mat                pB[4],Bs[3],D[3];
  PetscInt           i,j,n,m;
  PEP_STOAR_MATSHELL *ctxMat[3];
  PEP_STOAR          *ctx=(PEP_STOAR*)pep->data;
  PetscErrorCode     ierr;

  PetscFunctionBegin;
  for (i=0;i<3;i++) {
    ierr = STGetMatrixTransformed(pep->st,i,&D[i]);CHKERRQ(ierr); /* D[2] = M */
  }
  ierr = MatGetLocalSize(D[2],&m,&n);CHKERRQ(ierr);

  for (j=0;j<3;j++) {
    ierr = PetscNew(ctxMat+j);CHKERRQ(ierr);
    ierr = MatCreateShell(PetscObjectComm((PetscObject)pep),m,n,PETSC_DETERMINE,PETSC_DETERMINE,ctxMat[j],&Bs[j]);CHKERRQ(ierr);
    ierr = MatShellSetOperation(Bs[j],MATOP_MULT,(void(*)(void))MatMult_STOAR);CHKERRQ(ierr);
    ierr = MatShellSetOperation(Bs[j],MATOP_DESTROY,(void(*)(void))MatDestroy_STOAR);CHKERRQ(ierr);
  }
  for (i=0;i<4;i++) pB[i] = NULL;
  if (ctx->alpha) {
    ctxMat[0]->A[0] = D[0]; ctxMat[0]->scal[0] = ctx->alpha; ctxMat[0]->scal[1] = 0.0;
    ctxMat[2]->A[0] = D[2]; ctxMat[2]->scal[0] = -ctx->alpha*pep->sfactor*pep->sfactor; ctxMat[2]->scal[1] = 0.0;
    pB[0] = Bs[0]; pB[3] = Bs[2];
  }
  if (ctx->beta) {
    i = (ctx->alpha)?1:0;
    ctxMat[0]->scal[1] = 0.0;
    ctxMat[0]->A[i] = D[1]; ctxMat[0]->scal[i] = -ctx->beta*pep->sfactor;
    ctxMat[1]->A[0] = D[2]; ctxMat[1]->scal[0] = -ctx->beta*pep->sfactor*pep->sfactor; ctxMat[1]->scal[1] = 0.0;
    pB[0] = Bs[0]; pB[1] = pB[2] = Bs[1];
  }
  ierr = BVCreateVec(pep->V,&ctxMat[0]->t);CHKERRQ(ierr);
  ierr = MatCreateNest(PetscObjectComm((PetscObject)pep),2,NULL,2,NULL,pB,B);CHKERRQ(ierr);
  for (j=0;j<3;j++) { ierr = MatDestroy(&Bs[j]);CHKERRQ(ierr); }
  PetscFunctionReturn(0);
}

PetscErrorCode PEPSetUp_STOAR(PEP pep)
{
  PetscErrorCode    ierr;
  PetscBool         sinv,flg;
  PEP_STOAR         *ctx = (PEP_STOAR*)pep->data;
  PetscInt          ld,i;
  PetscReal         eta;
  BVOrthogType      otype;
  BVOrthogBlockType obtype;

  PetscFunctionBegin;
  PEPCheckHermitian(pep);
  PEPCheckQuadratic(pep);
  PEPCheckShiftSinvert(pep);
  /* spectrum slicing requires special treatment of default values */
  if (pep->which==PEP_ALL) {
    pep->ops->solve = PEPSolve_STOAR_QSlice;
    pep->ops->extractvectors = NULL;
    pep->ops->setdefaultst   = NULL;
    ierr = PEPSetUp_STOAR_QSlice(pep);CHKERRQ(ierr);
  } else {
    ierr = PEPSetDimensions_Default(pep,pep->nev,&pep->ncv,&pep->mpd);CHKERRQ(ierr);
    if (!ctx->lock && pep->mpd<pep->ncv) SETERRQ(PetscObjectComm((PetscObject)pep),PETSC_ERR_SUP,"Should not use mpd parameter in non-locking variant");
    if (pep->max_it==PETSC_DEFAULT) pep->max_it = PetscMax(100,2*(pep->nmat-1)*pep->n/pep->ncv);
    pep->ops->solve = PEPSolve_STOAR;
    ld   = pep->ncv+2;
    ierr = DSSetType(pep->ds,DSGHIEP);CHKERRQ(ierr);
    ierr = DSSetCompact(pep->ds,PETSC_TRUE);CHKERRQ(ierr);
    ierr = DSAllocate(pep->ds,ld);CHKERRQ(ierr);
    ierr = PEPBasisCoefficients(pep,pep->pbc);CHKERRQ(ierr);
    ierr = STGetTransform(pep->st,&flg);CHKERRQ(ierr);
    if (!flg) {
      ierr = PetscFree(pep->solvematcoeffs);CHKERRQ(ierr);
      ierr = PetscMalloc1(pep->nmat,&pep->solvematcoeffs);CHKERRQ(ierr);
      ierr = PetscLogObjectMemory((PetscObject)pep,pep->nmat*sizeof(PetscScalar));CHKERRQ(ierr);
      ierr = PetscObjectTypeCompare((PetscObject)pep->st,STSINVERT,&sinv);CHKERRQ(ierr);
      if (sinv) {
        ierr = PEPEvaluateBasis(pep,pep->target,0,pep->solvematcoeffs,NULL);CHKERRQ(ierr);
      } else {
        for (i=0;i<pep->nmat-1;i++) pep->solvematcoeffs[i] = 0.0;
        pep->solvematcoeffs[pep->nmat-1] = 1.0;
      }
    }
  }
  if (!pep->which) { ierr = PEPSetWhichEigenpairs_Default(pep);CHKERRQ(ierr); }
  PEPCheckUnsupported(pep,PEP_FEATURE_NONMONOMIAL | PEP_FEATURE_REGION);

  ierr = PEPAllocateSolution(pep,2);CHKERRQ(ierr);
  ierr = PEPSetWorkVecs(pep,4);CHKERRQ(ierr);
  ierr = BVDestroy(&ctx->V);CHKERRQ(ierr);
  ierr = BVCreateTensor(pep->V,pep->nmat-1,&ctx->V);CHKERRQ(ierr);
  ierr = BVGetOrthogonalization(pep->V,&otype,NULL,&eta,&obtype);CHKERRQ(ierr);
  ierr = BVSetOrthogonalization(ctx->V,otype,BV_ORTHOG_REFINE_ALWAYS,eta,obtype);CHKERRQ(ierr);
  PetscFunctionReturn(0);
}

/*
  Compute a run of Lanczos iterations. dim(work)=(ctx->ld)*4
*/
static PetscErrorCode PEPSTOARrun(PEP pep,PetscReal *a,PetscReal *b,PetscReal *omega,PetscInt k,PetscInt *M,PetscBool *breakdown,PetscBool *symmlost,Vec *t_)
{
  PetscErrorCode ierr;
  PEP_STOAR      *ctx = (PEP_STOAR*)pep->data;
  PetscInt       i,j,m=*M,l,lock;
  PetscInt       lds,d,ld,offq,nqt,ldds;
  Vec            v=t_[0],t=t_[1],q=t_[2];
  PetscReal      norm,sym=0.0,fro=0.0,*f;
  PetscScalar    *y,*S,*x,sigma;
  PetscBLASInt   j_,one=1;
  PetscBool      lindep,flg,sinvert=PETSC_FALSE;
  Mat            MS;

  PetscFunctionBegin;
  ierr = PetscMalloc1(*M,&y);CHKERRQ(ierr);
  ierr = BVGetSizes(pep->V,NULL,NULL,&ld);CHKERRQ(ierr);
  ierr = BVTensorGetDegree(ctx->V,&d);CHKERRQ(ierr);
  ierr = BVGetActiveColumns(pep->V,&lock,&nqt);CHKERRQ(ierr);
  lds = d*ld;
  offq = ld;
  ierr = DSGetLeadingDimension(pep->ds,&ldds);CHKERRQ(ierr);
  *breakdown = PETSC_FALSE; /* ----- */
  ierr = DSGetDimensions(pep->ds,NULL,NULL,&l,NULL,NULL);CHKERRQ(ierr);
  ierr = BVSetActiveColumns(ctx->V,0,m);CHKERRQ(ierr);
  ierr = BVSetActiveColumns(pep->V,0,nqt);CHKERRQ(ierr);
  ierr = STGetTransform(pep->st,&flg);CHKERRQ(ierr);
  if (!flg) {
    /* spectral transformation handled by the solver */
    ierr = PetscObjectTypeCompareAny((PetscObject)pep->st,&flg,STSINVERT,STSHIFT,"");CHKERRQ(ierr);
    if (!flg) SETERRQ(PetscObjectComm((PetscObject)pep),PETSC_ERR_SUP,"ST type not supported for TOAR without transforming matrices");
    ierr = PetscObjectTypeCompare((PetscObject)pep->st,STSINVERT,&sinvert);CHKERRQ(ierr);
    ierr = STGetShift(pep->st,&sigma);CHKERRQ(ierr);
  }
  for (j=k;j<m;j++) {
    /* apply operator */
    ierr = BVTensorGetFactors(ctx->V,NULL,&MS);CHKERRQ(ierr);
    ierr = MatDenseGetArray(MS,&S);CHKERRQ(ierr);
    ierr = BVGetColumn(pep->V,nqt,&t);CHKERRQ(ierr);
    ierr = BVMultVec(pep->V,1.0,0.0,v,S+j*lds);CHKERRQ(ierr);
    if (!sinvert) {
      ierr = STMatMult(pep->st,0,v,q);CHKERRQ(ierr);
      ierr = BVMultVec(pep->V,1.0,0.0,v,S+offq+j*lds);CHKERRQ(ierr);
      ierr = STMatMult(pep->st,1,v,t);CHKERRQ(ierr);
      ierr = VecAXPY(q,pep->sfactor,t);CHKERRQ(ierr);
      if (ctx->beta && ctx->alpha) {
        ierr = STMatMult(pep->st,2,v,t);CHKERRQ(ierr);
        ierr = VecAXPY(q,-pep->sfactor*pep->sfactor*ctx->beta/ctx->alpha,t);CHKERRQ(ierr);
      }
      ierr = STMatSolve(pep->st,q,t);CHKERRQ(ierr);
      ierr = VecScale(t,-1.0/(pep->sfactor*pep->sfactor));CHKERRQ(ierr);
    } else {
      ierr = STMatMult(pep->st,1,v,q);CHKERRQ(ierr);
      ierr = STMatMult(pep->st,2,v,t);CHKERRQ(ierr);
      ierr = VecAXPY(q,sigma*pep->sfactor,t);CHKERRQ(ierr);
      ierr = VecScale(q,pep->sfactor);CHKERRQ(ierr);
      ierr = BVMultVec(pep->V,1.0,0.0,v,S+offq+j*lds);CHKERRQ(ierr);
      ierr = STMatMult(pep->st,2,v,t);CHKERRQ(ierr);
      ierr = VecAXPY(q,pep->sfactor*pep->sfactor,t);CHKERRQ(ierr);
      ierr = STMatSolve(pep->st,q,t);CHKERRQ(ierr);
      ierr = VecScale(t,-1.0);CHKERRQ(ierr);
    }
    ierr = BVRestoreColumn(pep->V,nqt,&t);CHKERRQ(ierr);

    /* orthogonalize */
    if (!sinvert) x = S+offq+(j+1)*lds;
    else x = S+(j+1)*lds;
    ierr = BVOrthogonalizeColumn(pep->V,nqt,x,&norm,&lindep);CHKERRQ(ierr);

    if (!lindep) {
      if (!sinvert) *(S+offq+(j+1)*lds+nqt) = norm;
      else *(S+(j+1)*lds+nqt) = norm;
      ierr = BVScaleColumn(pep->V,nqt,1.0/norm);CHKERRQ(ierr);
      nqt++;
    }
    if (!sinvert) {
      for (i=0;i<=nqt-1;i++) *(S+(j+1)*lds+i) = *(S+offq+j*lds+i);
      if (ctx->beta && ctx->alpha) {
        for (i=0;i<=nqt-1;i++) *(S+(j+1)*lds+offq+i) -= *(S+(j+1)*lds+i)*ctx->beta/ctx->alpha;
      }
    } else for (i=0;i<nqt;i++) *(S+(j+1)*lds+offq+i) = *(S+j*lds+i)+sigma*(*(S+(j+1)*lds+i));
    ierr = BVSetActiveColumns(pep->V,0,nqt);CHKERRQ(ierr);
    ierr = MatDenseRestoreArray(MS,&S);CHKERRQ(ierr);
    ierr = BVTensorRestoreFactors(ctx->V,NULL,&MS);CHKERRQ(ierr);

    /* level-2 orthogonalization */
    ierr = BVOrthogonalizeColumn(ctx->V,j+1,y,&norm,&lindep);CHKERRQ(ierr);
    a[j] = PetscRealPart(y[j]);
    omega[j+1] = (norm > 0)?1.0:-1.0;
    ierr = BVScaleColumn(ctx->V,j+1,1.0/norm);CHKERRQ(ierr);
    b[j] = PetscAbsReal(norm);

    /* check symmetry */
    ierr = DSGetArrayReal(pep->ds,DS_MAT_T,&f);CHKERRQ(ierr);
    if (j==k) {
      for (i=l;i<j-1;i++) y[i] = PetscAbsScalar(y[i])-PetscAbsReal(f[2*ldds+i]);
      for (i=0;i<l;i++) y[i] = 0.0;
    }
    ierr = DSRestoreArrayReal(pep->ds,DS_MAT_T,&f);CHKERRQ(ierr);
    if (j>0) y[j-1] = PetscAbsScalar(y[j-1])-PetscAbsReal(b[j-1]);
    ierr = PetscBLASIntCast(j,&j_);CHKERRQ(ierr);
    sym = SlepcAbs(BLASnrm2_(&j_,y,&one),sym);
    fro = SlepcAbs(fro,SlepcAbs(a[j],b[j]));
    if (j>0) fro = SlepcAbs(fro,b[j-1]);
    if (sym/fro>PetscMax(PETSC_SQRT_MACHINE_EPSILON,10*pep->tol)) {
      *symmlost = PETSC_TRUE;
      *M=j;
      break;
    }
  }
  ierr = BVSetActiveColumns(pep->V,lock,nqt);CHKERRQ(ierr);
  ierr = BVSetActiveColumns(ctx->V,0,*M);CHKERRQ(ierr);
  ierr = PetscFree(y);CHKERRQ(ierr);
  PetscFunctionReturn(0);
}

#if 0
static PetscErrorCode PEPSTOARpreKConvergence(PEP pep,PetscInt nv,PetscReal *norm,Vec *w)
{
  PetscErrorCode ierr;
  PEP_STOAR      *ctx = (PEP_STOAR*)pep->data;
  PetscBLASInt   n_,one=1;
  PetscInt       lds=2*ctx->ld;
  PetscReal      t1,t2;
  PetscScalar    *S=ctx->S;

  PetscFunctionBegin;
  ierr = PetscBLASIntCast(nv+2,&n_);CHKERRQ(ierr);
  t1 = BLASnrm2_(&n_,S+nv*2*ctx->ld,&one);
  t2 = BLASnrm2_(&n_,S+(nv*2+1)*ctx->ld,&one);
  *norm = SlepcAbs(t1,t2);
  ierr = BVSetActiveColumns(pep->V,0,nv+2);CHKERRQ(ierr);
  ierr = BVMultVec(pep->V,1.0,0.0,w[1],S+nv*lds);CHKERRQ(ierr);
  ierr = STMatMult(pep->st,0,w[1],w[2]);CHKERRQ(ierr);
  ierr = VecNorm(w[2],NORM_2,&t1);CHKERRQ(ierr);
  ierr = BVMultVec(pep->V,1.0,0.0,w[1],S+ctx->ld+nv*lds);CHKERRQ(ierr);
  ierr = STMatMult(pep->st,2,w[1],w[2]);CHKERRQ(ierr);
  ierr = VecNorm(w[2],NORM_2,&t2);CHKERRQ(ierr);
  t2 *= pep->sfactor*pep->sfactor;
  *norm = PetscMax(*norm,SlepcAbs(t1,t2));
  PetscFunctionReturn(0);
}
#endif

PetscErrorCode PEPSolve_STOAR(PEP pep)
{
  PetscErrorCode ierr;
  PEP_STOAR      *ctx = (PEP_STOAR*)pep->data;
  PetscInt       j,k,l,nv=0,ld,ldds,t,nq=0;
  PetscInt       nconv=0,deg=pep->nmat-1;
  PetscScalar    *Q,*om,sigma;
  PetscReal      beta,norm=1.0,*omega,*a,*b,*r;
  PetscBool      breakdown,symmlost=PETSC_FALSE,sinv=PETSC_FALSE,falselock=PETSC_TRUE,flg;
  Mat            MQ,A;
  Vec            vomega;

  PetscFunctionBegin;
  ierr = PetscCitationsRegister(citation,&cited);CHKERRQ(ierr);
  ierr = PEPSTOARSetUpInnerMatrix(pep,&A);CHKERRQ(ierr);
  ierr = BVSetMatrix(ctx->V,A,PETSC_TRUE);CHKERRQ(ierr);
  ierr = MatDestroy(&A);CHKERRQ(ierr);
  if (ctx->lock) {
    /* undocumented option to use a cheaper locking instead of the true locking */
    ierr = PetscOptionsGetBool(NULL,NULL,"-pep_stoar_falselocking",&falselock,NULL);CHKERRQ(ierr);
  }
  ierr = BVGetSizes(pep->V,NULL,NULL,&ld);CHKERRQ(ierr);
  ierr = STGetShift(pep->st,&sigma);CHKERRQ(ierr);
  ierr = STGetTransform(pep->st,&flg);CHKERRQ(ierr);
  if (pep->sfactor!=1.0) {
    if (!flg) {
      pep->target /= pep->sfactor;
      ierr = RGPushScale(pep->rg,1.0/pep->sfactor);CHKERRQ(ierr);
      ierr = STScaleShift(pep->st,1.0/pep->sfactor);CHKERRQ(ierr);
      sigma /= pep->sfactor;
    } else {
      ierr = PetscObjectTypeCompare((PetscObject)pep->st,STSINVERT,&sinv);CHKERRQ(ierr);
      pep->target = sinv?pep->target*pep->sfactor:pep->target/pep->sfactor;
      ierr = RGPushScale(pep->rg,sinv?pep->sfactor:1.0/pep->sfactor);CHKERRQ(ierr);
      ierr = STScaleShift(pep->st,sinv?pep->sfactor:1.0/pep->sfactor);CHKERRQ(ierr);
    }
  }
  if (flg) sigma = 0.0;

  /* Get the starting Arnoldi vector */
  ierr = BVTensorBuildFirstColumn(ctx->V,pep->nini);CHKERRQ(ierr);
  ierr = DSGetArrayReal(pep->ds,DS_MAT_D,&omega);CHKERRQ(ierr);
  ierr = VecCreateSeq(PETSC_COMM_SELF,1,&vomega);CHKERRQ(ierr);
  ierr = BVSetActiveColumns(ctx->V,0,1);CHKERRQ(ierr);
  ierr = BVGetSignature(ctx->V,vomega);CHKERRQ(ierr);
  ierr = VecGetArray(vomega,&om);CHKERRQ(ierr);
  omega[0] = PetscRealPart(om[0]);
  ierr = VecRestoreArray(vomega,&om);CHKERRQ(ierr);
  ierr = DSRestoreArrayReal(pep->ds,DS_MAT_D,&omega);CHKERRQ(ierr);
  ierr = VecDestroy(&vomega);CHKERRQ(ierr);

  /* Restart loop */
  l = 0;
  ierr = DSGetLeadingDimension(pep->ds,&ldds);CHKERRQ(ierr);
  while (pep->reason == PEP_CONVERGED_ITERATING) {
    pep->its++;
    ierr = DSGetArrayReal(pep->ds,DS_MAT_T,&a);CHKERRQ(ierr);
    b = a+ldds;
    ierr = DSGetArrayReal(pep->ds,DS_MAT_D,&omega);CHKERRQ(ierr);

    /* Compute an nv-step Lanczos factorization */
    nv = PetscMin(pep->nconv+pep->mpd,pep->ncv);
    ierr = PEPSTOARrun(pep,a,b,omega,pep->nconv+l,&nv,&breakdown,&symmlost,pep->work);CHKERRQ(ierr);
    beta = b[nv-1];
    if (symmlost && nv==pep->nconv+l) {
      pep->reason = PEP_DIVERGED_SYMMETRY_LOST;
      pep->nconv = nconv;
      if (falselock || !ctx->lock) {
       ierr = BVSetActiveColumns(ctx->V,0,pep->nconv);CHKERRQ(ierr);
       ierr = BVTensorCompress(ctx->V,0);CHKERRQ(ierr);
      }
      break;
    }
    ierr = DSRestoreArrayReal(pep->ds,DS_MAT_T,&a);CHKERRQ(ierr);
    ierr = DSRestoreArrayReal(pep->ds,DS_MAT_D,&omega);CHKERRQ(ierr);
    ierr = DSSetDimensions(pep->ds,nv,0,pep->nconv,pep->nconv+l);CHKERRQ(ierr);
    if (l==0) {
      ierr = DSSetState(pep->ds,DS_STATE_INTERMEDIATE);CHKERRQ(ierr);
    } else {
      ierr = DSSetState(pep->ds,DS_STATE_RAW);CHKERRQ(ierr);
    }

    /* Solve projected problem */
    ierr = DSSolve(pep->ds,pep->eigr,pep->eigi);CHKERRQ(ierr);
    ierr = DSSort(pep->ds,pep->eigr,pep->eigi,NULL,NULL,NULL);CHKERRQ(ierr);
    ierr = DSSynchronize(pep->ds,pep->eigr,pep->eigi);CHKERRQ(ierr);

    /* Check convergence */
    /* ierr = PEPSTOARpreKConvergence(pep,nv,&norm,pep->work);CHKERRQ(ierr);*/
    norm = 1.0;
    ierr = DSGetDimensions(pep->ds,NULL,NULL,NULL,NULL,&t);CHKERRQ(ierr);
    ierr = PEPKrylovConvergence(pep,PETSC_FALSE,pep->nconv,t-pep->nconv,PetscAbsReal(beta)*norm,&k);CHKERRQ(ierr);
    ierr = (*pep->stopping)(pep,pep->its,pep->max_it,k,pep->nev,&pep->reason,pep->stoppingctx);CHKERRQ(ierr);

    /* Update l */
    if (pep->reason != PEP_CONVERGED_ITERATING || breakdown) l = 0;
    else {
      l = PetscMax(1,(PetscInt)((nv-k)/2));
      l = PetscMin(l,t);
      if (!breakdown) {
        ierr = DSGetArrayReal(pep->ds,DS_MAT_T,&a);CHKERRQ(ierr);
        if (*(a+ldds+k+l-1)!=0) {
          if (k+l<nv-1) l = l+1;
          else l = l-1;
        }
        /* Prepare the Rayleigh quotient for restart */
        ierr = DSGetArray(pep->ds,DS_MAT_Q,&Q);CHKERRQ(ierr);
        ierr = DSGetArrayReal(pep->ds,DS_MAT_D,&omega);CHKERRQ(ierr);
        r = a + 2*ldds;
        for (j=k;j<k+l;j++) {
          r[j] = PetscRealPart(Q[nv-1+j*ldds]*beta);
        }
        b = a+ldds;
        b[k+l-1] = r[k+l-1];
        omega[k+l] = omega[nv];
        ierr = DSRestoreArray(pep->ds,DS_MAT_Q,&Q);CHKERRQ(ierr);
        ierr = DSRestoreArrayReal(pep->ds,DS_MAT_T,&a);CHKERRQ(ierr);
        ierr = DSRestoreArrayReal(pep->ds,DS_MAT_D,&omega);CHKERRQ(ierr);
      }
    }
    nconv = k;
    if (!ctx->lock && pep->reason == PEP_CONVERGED_ITERATING && !breakdown) { l += k; k = 0; } /* non-locking variant: reset no. of converged pairs */

    /* Update S */
    ierr = DSGetMat(pep->ds,DS_MAT_Q,&MQ);CHKERRQ(ierr);
    ierr = BVMultInPlace(ctx->V,MQ,pep->nconv,k+l);CHKERRQ(ierr);
    ierr = MatDestroy(&MQ);CHKERRQ(ierr);

    /* Copy last column of S */
    ierr = BVCopyColumn(ctx->V,nv,k+l);CHKERRQ(ierr);
    ierr = DSGetArrayReal(pep->ds,DS_MAT_D,&omega);CHKERRQ(ierr);
    ierr = VecCreateSeq(PETSC_COMM_SELF,k+l,&vomega);CHKERRQ(ierr);
    ierr = VecGetArray(vomega,&om);CHKERRQ(ierr);
    for (j=0;j<k+l;j++) om[j] = omega[j];
    ierr = VecRestoreArray(vomega,&om);CHKERRQ(ierr);
    ierr = BVSetActiveColumns(ctx->V,0,k+l);CHKERRQ(ierr);
    ierr = BVSetSignature(ctx->V,vomega);CHKERRQ(ierr);
    ierr = VecDestroy(&vomega);CHKERRQ(ierr);
    ierr = DSRestoreArrayReal(pep->ds,DS_MAT_D,&omega);CHKERRQ(ierr);

    if (breakdown && pep->reason == PEP_CONVERGED_ITERATING) {
      /* stop if breakdown */
      ierr = PetscInfo2(pep,"Breakdown TOAR method (it=%D norm=%g)\n",pep->its,(double)beta);CHKERRQ(ierr);
      pep->reason = PEP_DIVERGED_BREAKDOWN;
    }
    if (pep->reason != PEP_CONVERGED_ITERATING) l--;
    ierr = BVGetActiveColumns(pep->V,NULL,&nq);CHKERRQ(ierr);
    if (k+l+deg<=nq) {
      ierr = BVSetActiveColumns(ctx->V,pep->nconv,k+l+1);CHKERRQ(ierr);
      if (!falselock && ctx->lock) {
        ierr = BVTensorCompress(ctx->V,k-pep->nconv);CHKERRQ(ierr);
      } else {
        ierr = BVTensorCompress(ctx->V,0);CHKERRQ(ierr);
      }
    }
    pep->nconv = k;
    ierr = PEPMonitor(pep,pep->its,nconv,pep->eigr,pep->eigi,pep->errest,nv);CHKERRQ(ierr);
  }

  if (pep->nconv>0) {
    ierr = BVSetActiveColumns(ctx->V,0,pep->nconv);CHKERRQ(ierr);
    ierr = BVGetActiveColumns(pep->V,NULL,&nq);CHKERRQ(ierr);
    ierr = BVSetActiveColumns(pep->V,0,nq);CHKERRQ(ierr);
    if (nq>pep->nconv) {
      ierr = BVTensorCompress(ctx->V,pep->nconv);CHKERRQ(ierr);
      ierr = BVSetActiveColumns(pep->V,0,pep->nconv);CHKERRQ(ierr);
    }
  }
  ierr = STGetTransform(pep->st,&flg);CHKERRQ(ierr);
  if (!flg && pep->ops->backtransform) {
      ierr = (*pep->ops->backtransform)(pep);CHKERRQ(ierr);
  }
  if (pep->sfactor!=1.0) {
    for (j=0;j<pep->nconv;j++) {
      pep->eigr[j] *= pep->sfactor;
      pep->eigi[j] *= pep->sfactor;
    }
  }
  /* restore original values */
  if (!flg) {
    pep->target *= pep->sfactor;
    ierr = STScaleShift(pep->st,pep->sfactor);CHKERRQ(ierr);
  } else {
    ierr = STScaleShift(pep->st,sinv?1.0/pep->sfactor:pep->sfactor);CHKERRQ(ierr);
    pep->target = (sinv)?pep->target/pep->sfactor:pep->target*pep->sfactor;
  }
  if (pep->sfactor!=1.0) { ierr = RGPopScale(pep->rg);CHKERRQ(ierr); }

  /* truncate Schur decomposition and change the state to raw so that
     DSVectors() computes eigenvectors from scratch */
  ierr = DSSetDimensions(pep->ds,pep->nconv,0,0,0);CHKERRQ(ierr);
  ierr = DSSetState(pep->ds,DS_STATE_RAW);CHKERRQ(ierr);
  PetscFunctionReturn(0);
}

PetscErrorCode PEPSetFromOptions_STOAR(PetscOptionItems *PetscOptionsObject,PEP pep)
{
  PetscErrorCode ierr;
  PetscBool      flg,lock,b,f1,f2,f3;
  PetscInt       i,j,k;
  PetscReal      array[2]={0,0};
  PEP_STOAR      *ctx = (PEP_STOAR*)pep->data;

  PetscFunctionBegin;
  ierr = PetscOptionsHead(PetscOptionsObject,"PEP STOAR Options");CHKERRQ(ierr);

    ierr = PetscOptionsBool("-pep_stoar_locking","Choose between locking and non-locking variants","PEPSTOARSetLocking",PETSC_FALSE,&lock,&flg);CHKERRQ(ierr);
    if (flg) { ierr = PEPSTOARSetLocking(pep,lock);CHKERRQ(ierr); }

    b = ctx->detect;
    ierr = PetscOptionsBool("-pep_stoar_detect_zeros","Check zeros during factorizations at interval boundaries","PEPSTOARSetDetectZeros",ctx->detect,&b,&flg);CHKERRQ(ierr);
    if (flg) { ierr = PEPSTOARSetDetectZeros(pep,b);CHKERRQ(ierr); }

    i = 1;
    j = k = PETSC_DECIDE;
    ierr = PetscOptionsInt("-pep_stoar_nev","Number of eigenvalues to compute in each subsolve (only for spectrum slicing)","PEPSTOARSetDimensions",20,&i,&f1);CHKERRQ(ierr);
    ierr = PetscOptionsInt("-pep_stoar_ncv","Number of basis vectors in each subsolve (only for spectrum slicing)","PEPSTOARSetDimensions",40,&j,&f2);CHKERRQ(ierr);
    ierr = PetscOptionsInt("-pep_stoar_mpd","Maximum dimension of projected problem in each subsolve (only for spectrum slicing)","PEPSTOARSetDimensions",40,&k,&f3);CHKERRQ(ierr);
    if (f1 || f2 || f3) { ierr = PEPSTOARSetDimensions(pep,i,j,k);CHKERRQ(ierr); }

    k = 2;
    ierr = PetscOptionsRealArray("-pep_stoar_linearization","Parameters of the linearization","PEPSTOARSetLinearization",array,&k,&flg);CHKERRQ(ierr);
    if (flg) {
      ierr = PEPSTOARSetLinearization(pep,array[0],array[1]);CHKERRQ(ierr);
    }

    b = ctx->checket;
    ierr = PetscOptionsBool("-pep_stoar_check_eigenvalue_type","Check eigenvalue type during spectrum slicing","PEPSTOARSetCheckEigenvalueType",ctx->checket,&b,&flg);CHKERRQ(ierr);
    if (flg) { ierr = PEPSTOARSetCheckEigenvalueType(pep,b);CHKERRQ(ierr); }

  ierr = PetscOptionsTail();CHKERRQ(ierr);
  PetscFunctionReturn(0);
}

static PetscErrorCode PEPSTOARSetLocking_STOAR(PEP pep,PetscBool lock)
{
  PEP_STOAR *ctx = (PEP_STOAR*)pep->data;

  PetscFunctionBegin;
  ctx->lock = lock;
  PetscFunctionReturn(0);
}

/*@
   PEPSTOARSetLocking - Choose between locking and non-locking variants of
   the STOAR method.

   Logically Collective on pep

   Input Parameters:
+  pep  - the eigenproblem solver context
-  lock - true if the locking variant must be selected

   Options Database Key:
.  -pep_stoar_locking - Sets the locking flag

   Notes:
   The default is to lock converged eigenpairs when the method restarts.
   This behaviour can be changed so that all directions are kept in the
   working subspace even if already converged to working accuracy (the
   non-locking variant).

   Level: advanced

.seealso: PEPSTOARGetLocking()
@*/
PetscErrorCode PEPSTOARSetLocking(PEP pep,PetscBool lock)
{
  PetscErrorCode ierr;

  PetscFunctionBegin;
  PetscValidHeaderSpecific(pep,PEP_CLASSID,1);
  PetscValidLogicalCollectiveBool(pep,lock,2);
  ierr = PetscTryMethod(pep,"PEPSTOARSetLocking_C",(PEP,PetscBool),(pep,lock));CHKERRQ(ierr);
  PetscFunctionReturn(0);
}

static PetscErrorCode PEPSTOARGetLocking_STOAR(PEP pep,PetscBool *lock)
{
  PEP_STOAR *ctx = (PEP_STOAR*)pep->data;

  PetscFunctionBegin;
  *lock = ctx->lock;
  PetscFunctionReturn(0);
}

/*@
   PEPSTOARGetLocking - Gets the locking flag used in the STOAR method.

   Not Collective

   Input Parameter:
.  pep - the eigenproblem solver context

   Output Parameter:
.  lock - the locking flag

   Level: advanced

.seealso: PEPSTOARSetLocking()
@*/
PetscErrorCode PEPSTOARGetLocking(PEP pep,PetscBool *lock)
{
  PetscErrorCode ierr;

  PetscFunctionBegin;
  PetscValidHeaderSpecific(pep,PEP_CLASSID,1);
  PetscValidBoolPointer(lock,2);
  ierr = PetscUseMethod(pep,"PEPSTOARGetLocking_C",(PEP,PetscBool*),(pep,lock));CHKERRQ(ierr);
  PetscFunctionReturn(0);
}

static PetscErrorCode PEPSTOARGetInertias_STOAR(PEP pep,PetscInt *n,PetscReal **shifts,PetscInt **inertias)
{
  PetscErrorCode ierr;
  PetscInt       i,numsh;
  PEP_STOAR      *ctx = (PEP_STOAR*)pep->data;
  PEP_SR         sr = ctx->sr;

  PetscFunctionBegin;
  if (!pep->state) SETERRQ(PetscObjectComm((PetscObject)pep),PETSC_ERR_ARG_WRONGSTATE,"Must call PEPSetUp() first");
  if (!ctx->sr) SETERRQ(PetscObjectComm((PetscObject)pep),PETSC_ERR_ARG_WRONGSTATE,"Only available in interval computations, see PEPSetInterval()");
  switch (pep->state) {
  case PEP_STATE_INITIAL:
    break;
  case PEP_STATE_SETUP:
    if (n) *n = 2;
    if (shifts) {
      ierr = PetscMalloc1(2,shifts);CHKERRQ(ierr);
      (*shifts)[0] = pep->inta;
      (*shifts)[1] = pep->intb;
    }
    if (inertias) {
      ierr = PetscMalloc1(2,inertias);CHKERRQ(ierr);
      (*inertias)[0] = (sr->dir==1)?sr->inertia0:sr->inertia1;
      (*inertias)[1] = (sr->dir==1)?sr->inertia1:sr->inertia0;
    }
    break;
  case PEP_STATE_SOLVED:
  case PEP_STATE_EIGENVECTORS:
    numsh = ctx->nshifts;
    if (n) *n = numsh;
    if (shifts) {
      ierr = PetscMalloc1(numsh,shifts);CHKERRQ(ierr);
      for (i=0;i<numsh;i++) (*shifts)[i] = ctx->shifts[i];
    }
    if (inertias) {
      ierr = PetscMalloc1(numsh,inertias);CHKERRQ(ierr);
      for (i=0;i<numsh;i++) (*inertias)[i] = ctx->inertias[i];
    }
    break;
  }
  PetscFunctionReturn(0);
}

/*@C
   PEPSTOARGetInertias - Gets the values of the shifts and their
   corresponding inertias in case of doing spectrum slicing for a
   computational interval.

   Not Collective

   Input Parameter:
.  pep - the eigenproblem solver context

   Output Parameters:
+  n        - number of shifts, including the endpoints of the interval
.  shifts   - the values of the shifts used internally in the solver
-  inertias - the values of the inertia in each shift

   Notes:
   If called after PEPSolve(), all shifts used internally by the solver are
   returned (including both endpoints and any intermediate ones). If called
   before PEPSolve() and after PEPSetUp() then only the information of the
   endpoints of subintervals is available.

   This function is only available for spectrum slicing runs.

   The returned arrays should be freed by the user. Can pass NULL in any of
   the two arrays if not required.

   Fortran Notes:
   The calling sequence from Fortran is
.vb
   PEPSTOARGetInertias(pep,n,shifts,inertias,ierr)
   integer n
   double precision shifts(*)
   integer inertias(*)
.ve
   The arrays should be at least of length n. The value of n can be determined
   by an initial call
.vb
   PEPSTOARGetInertias(pep,n,PETSC_NULL_REAL,PETSC_NULL_INTEGER,ierr)
.ve

   Level: advanced

.seealso: PEPSetInterval()
@*/
PetscErrorCode PEPSTOARGetInertias(PEP pep,PetscInt *n,PetscReal **shifts,PetscInt **inertias)
{
  PetscErrorCode ierr;

  PetscFunctionBegin;
  PetscValidHeaderSpecific(pep,PEP_CLASSID,1);
  PetscValidIntPointer(n,2);
  ierr = PetscUseMethod(pep,"PEPSTOARGetInertias_C",(PEP,PetscInt*,PetscReal**,PetscInt**),(pep,n,shifts,inertias));CHKERRQ(ierr);
  PetscFunctionReturn(0);
}

static PetscErrorCode PEPSTOARSetDetectZeros_STOAR(PEP pep,PetscBool detect)
{
  PEP_STOAR *ctx = (PEP_STOAR*)pep->data;

  PetscFunctionBegin;
  ctx->detect = detect;
  pep->state  = PEP_STATE_INITIAL;
  PetscFunctionReturn(0);
}

/*@
   PEPSTOARSetDetectZeros - Sets a flag to enforce detection of
   zeros during the factorizations throughout the spectrum slicing computation.

   Logically Collective on pep

   Input Parameters:
+  pep    - the eigenproblem solver context
-  detect - check for zeros

   Options Database Key:
.  -pep_stoar_detect_zeros - Check for zeros; this takes an optional
   bool value (0/1/no/yes/true/false)

   Notes:
   A zero in the factorization indicates that a shift coincides with an eigenvalue.

   This flag is turned off by default, and may be necessary in some cases.
   This feature currently requires an external package for factorizations
   with support for zero detection, e.g. MUMPS.

   Level: advanced

.seealso: PEPSetInterval()
@*/
PetscErrorCode PEPSTOARSetDetectZeros(PEP pep,PetscBool detect)
{
  PetscErrorCode ierr;

  PetscFunctionBegin;
  PetscValidHeaderSpecific(pep,PEP_CLASSID,1);
  PetscValidLogicalCollectiveBool(pep,detect,2);
  ierr = PetscTryMethod(pep,"PEPSTOARSetDetectZeros_C",(PEP,PetscBool),(pep,detect));CHKERRQ(ierr);
  PetscFunctionReturn(0);
}

static PetscErrorCode PEPSTOARGetDetectZeros_STOAR(PEP pep,PetscBool *detect)
{
  PEP_STOAR *ctx = (PEP_STOAR*)pep->data;

  PetscFunctionBegin;
  *detect = ctx->detect;
  PetscFunctionReturn(0);
}

/*@
   PEPSTOARGetDetectZeros - Gets the flag that enforces zero detection
   in spectrum slicing.

   Not Collective

   Input Parameter:
.  pep - the eigenproblem solver context

   Output Parameter:
.  detect - whether zeros detection is enforced during factorizations

   Level: advanced

.seealso: PEPSTOARSetDetectZeros()
@*/
PetscErrorCode PEPSTOARGetDetectZeros(PEP pep,PetscBool *detect)
{
  PetscErrorCode ierr;

  PetscFunctionBegin;
  PetscValidHeaderSpecific(pep,PEP_CLASSID,1);
  PetscValidBoolPointer(detect,2);
  ierr = PetscUseMethod(pep,"PEPSTOARGetDetectZeros_C",(PEP,PetscBool*),(pep,detect));CHKERRQ(ierr);
  PetscFunctionReturn(0);
}

static PetscErrorCode PEPSTOARSetLinearization_STOAR(PEP pep,PetscReal alpha,PetscReal beta)
{
  PEP_STOAR *ctx = (PEP_STOAR*)pep->data;

  PetscFunctionBegin;
  if (beta==0.0 && alpha==0.0) SETERRQ(PetscObjectComm((PetscObject)pep),PETSC_ERR_ARG_WRONG,"Parameters alpha and beta cannot be zero simultaneously");
  ctx->alpha = alpha;
  ctx->beta  = beta;
  PetscFunctionReturn(0);
}

/*@
   PEPSTOARSetLinearization - Set the coefficients that define
   the linearization of a quadratic eigenproblem.

   Logically Collective on pep

   Input Parameters:
+  pep   - polynomial eigenvalue solver
.  alpha - first parameter of the linearization
-  beta  - second parameter of the linearization

   Options Database Key:
.  -pep_stoar_linearization <alpha,beta> - Sets the coefficients

   Notes:
   Cannot pass zero for both alpha and beta. The default values are
   alpha=1 and beta=0.

   Level: advanced

.seealso: PEPSTOARGetLinearization()
@*/
PetscErrorCode PEPSTOARSetLinearization(PEP pep,PetscReal alpha,PetscReal beta)
{
  PetscErrorCode ierr;

  PetscFunctionBegin;
  PetscValidHeaderSpecific(pep,PEP_CLASSID,1);
  PetscValidLogicalCollectiveReal(pep,alpha,2);
  PetscValidLogicalCollectiveReal(pep,beta,3);
  ierr = PetscTryMethod(pep,"PEPSTOARSetLinearization_C",(PEP,PetscReal,PetscReal),(pep,alpha,beta));CHKERRQ(ierr);
  PetscFunctionReturn(0);
}

static PetscErrorCode PEPSTOARGetLinearization_STOAR(PEP pep,PetscReal *alpha,PetscReal *beta)
{
  PEP_STOAR *ctx = (PEP_STOAR*)pep->data;

  PetscFunctionBegin;
  if (alpha) *alpha = ctx->alpha;
  if (beta)  *beta  = ctx->beta;
  PetscFunctionReturn(0);
}

/*@
   PEPSTOARGetLinearization - Returns the coefficients that define
   the linearization of a quadratic eigenproblem.

   Not Collective

   Input Parameter:
.  pep  - polynomial eigenvalue solver

   Output Parameters:
+  alpha - the first parameter of the linearization
-  beta  - the second parameter of the linearization

   Level: advanced

.seealso: PEPSTOARSetLinearization()
@*/
PetscErrorCode PEPSTOARGetLinearization(PEP pep,PetscReal *alpha,PetscReal *beta)
{
  PetscErrorCode ierr;

  PetscFunctionBegin;
  PetscValidHeaderSpecific(pep,PEP_CLASSID,1);
  ierr = PetscUseMethod(pep,"PEPSTOARGetLinearization_C",(PEP,PetscReal*,PetscReal*),(pep,alpha,beta));CHKERRQ(ierr);
  PetscFunctionReturn(0);
}

static PetscErrorCode PEPSTOARSetDimensions_STOAR(PEP pep,PetscInt nev,PetscInt ncv,PetscInt mpd)
{
  PEP_STOAR *ctx = (PEP_STOAR*)pep->data;

  PetscFunctionBegin;
  if (nev<1) SETERRQ(PetscObjectComm((PetscObject)pep),PETSC_ERR_ARG_OUTOFRANGE,"Illegal value of nev. Must be > 0");
  ctx->nev = nev;
  if (ncv == PETSC_DECIDE || ncv == PETSC_DEFAULT) {
    ctx->ncv = PETSC_DEFAULT;
  } else {
    if (ncv<1) SETERRQ(PetscObjectComm((PetscObject)pep),PETSC_ERR_ARG_OUTOFRANGE,"Illegal value of ncv. Must be > 0");
    ctx->ncv = ncv;
  }
  if (mpd == PETSC_DECIDE || mpd == PETSC_DEFAULT) {
    ctx->mpd = PETSC_DEFAULT;
  } else {
    if (mpd<1) SETERRQ(PetscObjectComm((PetscObject)pep),PETSC_ERR_ARG_OUTOFRANGE,"Illegal value of mpd. Must be > 0");
    ctx->mpd = mpd;
  }
  pep->state = PEP_STATE_INITIAL;
  PetscFunctionReturn(0);
}

/*@
   PEPSTOARSetDimensions - Sets the dimensions used for each subsolve
   step in case of doing spectrum slicing for a computational interval.
   The meaning of the parameters is the same as in PEPSetDimensions().

   Logically Collective on pep

   Input Parameters:
+  pep - the eigenproblem solver context
.  nev - number of eigenvalues to compute
.  ncv - the maximum dimension of the subspace to be used by the subsolve
-  mpd - the maximum dimension allowed for the projected problem

   Options Database Key:
+  -eps_stoar_nev <nev> - Sets the number of eigenvalues
.  -eps_stoar_ncv <ncv> - Sets the dimension of the subspace
-  -eps_stoar_mpd <mpd> - Sets the maximum projected dimension

   Level: advanced

.seealso: PEPSTOARGetDimensions(), PEPSetDimensions(), PEPSetInterval()
@*/
PetscErrorCode PEPSTOARSetDimensions(PEP pep,PetscInt nev,PetscInt ncv,PetscInt mpd)
{
  PetscErrorCode ierr;

  PetscFunctionBegin;
  PetscValidHeaderSpecific(pep,PEP_CLASSID,1);
  PetscValidLogicalCollectiveInt(pep,nev,2);
  PetscValidLogicalCollectiveInt(pep,ncv,3);
  PetscValidLogicalCollectiveInt(pep,mpd,4);
  ierr = PetscTryMethod(pep,"PEPSTOARSetDimensions_C",(PEP,PetscInt,PetscInt,PetscInt),(pep,nev,ncv,mpd));CHKERRQ(ierr);
  PetscFunctionReturn(0);
}

static PetscErrorCode PEPSTOARGetDimensions_STOAR(PEP pep,PetscInt *nev,PetscInt *ncv,PetscInt *mpd)
{
  PEP_STOAR *ctx = (PEP_STOAR*)pep->data;

  PetscFunctionBegin;
  if (nev) *nev = ctx->nev;
  if (ncv) *ncv = ctx->ncv;
  if (mpd) *mpd = ctx->mpd;
  PetscFunctionReturn(0);
}

/*@
   PEPSTOARGetDimensions - Gets the dimensions used for each subsolve
   step in case of doing spectrum slicing for a computational interval.

   Not Collective

   Input Parameter:
.  pep - the eigenproblem solver context

   Output Parameters:
+  nev - number of eigenvalues to compute
.  ncv - the maximum dimension of the subspace to be used by the subsolve
-  mpd - the maximum dimension allowed for the projected problem

   Level: advanced

.seealso: PEPSTOARSetDimensions()
@*/
PetscErrorCode PEPSTOARGetDimensions(PEP pep,PetscInt *nev,PetscInt *ncv,PetscInt *mpd)
{
  PetscErrorCode ierr;

  PetscFunctionBegin;
  PetscValidHeaderSpecific(pep,PEP_CLASSID,1);
  ierr = PetscUseMethod(pep,"PEPSTOARGetDimensions_C",(PEP,PetscInt*,PetscInt*,PetscInt*),(pep,nev,ncv,mpd));CHKERRQ(ierr);
  PetscFunctionReturn(0);
}

static PetscErrorCode PEPSTOARSetCheckEigenvalueType_STOAR(PEP pep,PetscBool checket)
{
  PEP_STOAR *ctx = (PEP_STOAR*)pep->data;

  PetscFunctionBegin;
  ctx->checket = checket;
  pep->state   = PEP_STATE_INITIAL;
  PetscFunctionReturn(0);
}

/*@
   PEPSTOARSetCheckEigenvalueType - Sets a flag to check that all the eigenvalues
   obtained throughout the spectrum slicing computation have the same definite type.

   Logically Collective on pep

   Input Parameters:
+  pep     - the eigenproblem solver context
-  checket - check eigenvalue type

   Options Database Key:
.  -pep_stoar_check_eigenvalue_type - Check eigenvalue type; this takes an optional
   bool value (0/1/no/yes/true/false)

   Notes:
   This option is relevant only for spectrum slicing computations, but it is
   ignored if the problem type is PEP_HYPERBOLIC.

   This flag is turned on by default, to guarantee that the computed eigenvalues
   have the same type (otherwise the computed solution might be wrong). But since
   the check is computationally quite expensive, the check may be turned off if
   the user knows for sure that all eigenvalues in the requested interval have
   the same type.

   Level: advanced

.seealso: PEPSetProblemType(), PEPSetInterval()
@*/
PetscErrorCode PEPSTOARSetCheckEigenvalueType(PEP pep,PetscBool checket)
{
  PetscErrorCode ierr;

  PetscFunctionBegin;
  PetscValidHeaderSpecific(pep,PEP_CLASSID,1);
  PetscValidLogicalCollectiveBool(pep,checket,2);
  ierr = PetscTryMethod(pep,"PEPSTOARSetCheckEigenvalueType_C",(PEP,PetscBool),(pep,checket));CHKERRQ(ierr);
  PetscFunctionReturn(0);
}

static PetscErrorCode PEPSTOARGetCheckEigenvalueType_STOAR(PEP pep,PetscBool *checket)
{
  PEP_STOAR *ctx = (PEP_STOAR*)pep->data;

  PetscFunctionBegin;
  *checket = ctx->checket;
  PetscFunctionReturn(0);
}

/*@
   PEPSTOARGetCheckEigenvalueType - Gets the flag for the eigenvalue type
   check in spectrum slicing.

   Not Collective

   Input Parameter:
.  pep - the eigenproblem solver context

   Output Parameter:
.  checket - whether eigenvalue type must be checked during spectrum slcing

   Level: advanced

.seealso: PEPSTOARSetCheckEigenvalueType()
@*/
PetscErrorCode PEPSTOARGetCheckEigenvalueType(PEP pep,PetscBool *checket)
{
  PetscErrorCode ierr;

  PetscFunctionBegin;
  PetscValidHeaderSpecific(pep,PEP_CLASSID,1);
  PetscValidBoolPointer(checket,2);
  ierr = PetscUseMethod(pep,"PEPSTOARGetCheckEigenvalueType_C",(PEP,PetscBool*),(pep,checket));CHKERRQ(ierr);
  PetscFunctionReturn(0);
}

PetscErrorCode PEPView_STOAR(PEP pep,PetscViewer viewer)
{
  PetscErrorCode ierr;
  PEP_STOAR      *ctx = (PEP_STOAR*)pep->data;
  PetscBool      isascii;

  PetscFunctionBegin;
  ierr = PetscObjectTypeCompare((PetscObject)viewer,PETSCVIEWERASCII,&isascii);CHKERRQ(ierr);
  if (isascii) {
    ierr = PetscViewerASCIIPrintf(viewer,"  using the %slocking variant\n",ctx->lock?"":"non-");CHKERRQ(ierr);
    ierr = PetscViewerASCIIPrintf(viewer,"  linearization parameters: alpha=%g beta=%g\n",(double)ctx->alpha,(double)ctx->beta);CHKERRQ(ierr);
    if (pep->which==PEP_ALL && !ctx->hyperbolic) {
      ierr = PetscViewerASCIIPrintf(viewer,"  checking eigenvalue type: %s\n",ctx->checket?"enabled":"disabled");CHKERRQ(ierr);
    }
  }
  PetscFunctionReturn(0);
}

PetscErrorCode PEPReset_STOAR(PEP pep)
{
  PetscErrorCode ierr;

  PetscFunctionBegin;
  if (pep->which==PEP_ALL) {
    ierr = PEPReset_STOAR_QSlice(pep);CHKERRQ(ierr);
  }
  PetscFunctionReturn(0);
}

PetscErrorCode PEPDestroy_STOAR(PEP pep)
{
  PetscErrorCode ierr;
  PEP_STOAR      *ctx = (PEP_STOAR*)pep->data;

  PetscFunctionBegin;
  ierr = BVDestroy(&ctx->V);CHKERRQ(ierr);
  ierr = PetscFree(pep->data);CHKERRQ(ierr);
  ierr = PetscObjectComposeFunction((PetscObject)pep,"PEPSTOARSetLocking_C",NULL);CHKERRQ(ierr);
  ierr = PetscObjectComposeFunction((PetscObject)pep,"PEPSTOARGetLocking_C",NULL);CHKERRQ(ierr);
  ierr = PetscObjectComposeFunction((PetscObject)pep,"PEPSTOARSetDetectZeros_C",NULL);CHKERRQ(ierr);
  ierr = PetscObjectComposeFunction((PetscObject)pep,"PEPSTOARGetDetectZeros_C",NULL);CHKERRQ(ierr);
  ierr = PetscObjectComposeFunction((PetscObject)pep,"PEPSTOARGetInertias_C",NULL);CHKERRQ(ierr);
  ierr = PetscObjectComposeFunction((PetscObject)pep,"PEPSTOARGetDimensions_C",NULL);CHKERRQ(ierr);
  ierr = PetscObjectComposeFunction((PetscObject)pep,"PEPSTOARSetDimensions_C",NULL);CHKERRQ(ierr);
  ierr = PetscObjectComposeFunction((PetscObject)pep,"PEPSTOARSetLinearization_C",NULL);CHKERRQ(ierr);
  ierr = PetscObjectComposeFunction((PetscObject)pep,"PEPSTOARGetLinearization_C",NULL);CHKERRQ(ierr);
  ierr = PetscObjectComposeFunction((PetscObject)pep,"PEPSTOARSetCheckEigenvalueType_C",NULL);CHKERRQ(ierr);
  ierr = PetscObjectComposeFunction((PetscObject)pep,"PEPSTOARGetCheckEigenvalueType_C",NULL);CHKERRQ(ierr);
  PetscFunctionReturn(0);
}

SLEPC_EXTERN PetscErrorCode PEPCreate_STOAR(PEP pep)
{
  PetscErrorCode ierr;
  PEP_STOAR      *ctx;

  PetscFunctionBegin;
  ierr = PetscNewLog(pep,&ctx);CHKERRQ(ierr);
  pep->data = (void*)ctx;
<<<<<<< HEAD

  pep->lineariz = PETSC_TRUE;
  ctx->lock     = PETSC_TRUE;
  ctx->nev      = 1;
  ctx->alpha    = 1.0;
  ctx->beta     = 0.0;
  ctx->checket  = PETSC_TRUE;
=======
  ctx->lock    = PETSC_TRUE;
  ctx->nev     = 1;
  ctx->ncv     = PETSC_DEFAULT;
  ctx->mpd     = PETSC_DEFAULT;
  ctx->alpha   = 1.0;
  ctx->beta    = 0.0;
  ctx->checket = PETSC_TRUE;
>>>>>>> 4dae1b9c

  pep->ops->setup          = PEPSetUp_STOAR;
  pep->ops->setfromoptions = PEPSetFromOptions_STOAR;
  pep->ops->destroy        = PEPDestroy_STOAR;
  pep->ops->view           = PEPView_STOAR;
  pep->ops->backtransform  = PEPBackTransform_Default;
  pep->ops->computevectors = PEPComputeVectors_Default;
  pep->ops->extractvectors = PEPExtractVectors_TOAR;
  pep->ops->reset          = PEPReset_STOAR;

  ierr = PetscObjectComposeFunction((PetscObject)pep,"PEPSTOARSetLocking_C",PEPSTOARSetLocking_STOAR);CHKERRQ(ierr);
  ierr = PetscObjectComposeFunction((PetscObject)pep,"PEPSTOARGetLocking_C",PEPSTOARGetLocking_STOAR);CHKERRQ(ierr);
  ierr = PetscObjectComposeFunction((PetscObject)pep,"PEPSTOARSetDetectZeros_C",PEPSTOARSetDetectZeros_STOAR);CHKERRQ(ierr);
  ierr = PetscObjectComposeFunction((PetscObject)pep,"PEPSTOARGetDetectZeros_C",PEPSTOARGetDetectZeros_STOAR);CHKERRQ(ierr);
  ierr = PetscObjectComposeFunction((PetscObject)pep,"PEPSTOARGetInertias_C",PEPSTOARGetInertias_STOAR);CHKERRQ(ierr);
  ierr = PetscObjectComposeFunction((PetscObject)pep,"PEPSTOARGetDimensions_C",PEPSTOARGetDimensions_STOAR);CHKERRQ(ierr);
  ierr = PetscObjectComposeFunction((PetscObject)pep,"PEPSTOARSetDimensions_C",PEPSTOARSetDimensions_STOAR);CHKERRQ(ierr);
  ierr = PetscObjectComposeFunction((PetscObject)pep,"PEPSTOARSetLinearization_C",PEPSTOARSetLinearization_STOAR);CHKERRQ(ierr);
  ierr = PetscObjectComposeFunction((PetscObject)pep,"PEPSTOARGetLinearization_C",PEPSTOARGetLinearization_STOAR);CHKERRQ(ierr);
  ierr = PetscObjectComposeFunction((PetscObject)pep,"PEPSTOARSetCheckEigenvalueType_C",PEPSTOARSetCheckEigenvalueType_STOAR);CHKERRQ(ierr);
  ierr = PetscObjectComposeFunction((PetscObject)pep,"PEPSTOARGetCheckEigenvalueType_C",PEPSTOARGetCheckEigenvalueType_STOAR);CHKERRQ(ierr);
  PetscFunctionReturn(0);
}
<|MERGE_RESOLUTION|>--- conflicted
+++ resolved
@@ -1130,23 +1130,15 @@
   PetscFunctionBegin;
   ierr = PetscNewLog(pep,&ctx);CHKERRQ(ierr);
   pep->data = (void*)ctx;
-<<<<<<< HEAD
 
   pep->lineariz = PETSC_TRUE;
   ctx->lock     = PETSC_TRUE;
   ctx->nev      = 1;
+  ctx->ncv      = PETSC_DEFAULT;
+  ctx->mpd      = PETSC_DEFAULT;
   ctx->alpha    = 1.0;
   ctx->beta     = 0.0;
   ctx->checket  = PETSC_TRUE;
-=======
-  ctx->lock    = PETSC_TRUE;
-  ctx->nev     = 1;
-  ctx->ncv     = PETSC_DEFAULT;
-  ctx->mpd     = PETSC_DEFAULT;
-  ctx->alpha   = 1.0;
-  ctx->beta    = 0.0;
-  ctx->checket = PETSC_TRUE;
->>>>>>> 4dae1b9c
 
   pep->ops->setup          = PEPSetUp_STOAR;
   pep->ops->setfromoptions = PEPSetFromOptions_STOAR;
