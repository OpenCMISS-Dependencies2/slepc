--- conflicted
+++ resolved
@@ -21,13 +21,8 @@
 
 ALL: lib
 
-<<<<<<< HEAD
-LIBBASE  = libslepc
+LIBBASE  = libslepcnep
 DIRS     = rii slp narnoldi nleigs
-=======
-LIBBASE  = libslepcnep
-DIRS     = rii slp narnoldi
->>>>>>> 246c8b04
 LOCDIR   = src/nep/impls/
 MANSEC   = NEP
 
