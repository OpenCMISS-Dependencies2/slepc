--- conflicted
+++ resolved
@@ -694,18 +694,13 @@
   PetscErrorCode ierr;
   NEP_NLEIGS     *ctx=(NEP_NLEIGS*)nep->data;
   PetscInt       i,j,k=0,l,nv=0,ld,lds,off,ldds,newn,rs1,nq=0;
-<<<<<<< HEAD
-  PetscInt       lwa,lrwa,nwu=0,nrwu=0,deg=ctx->nmat,nconv;
-=======
   PetscInt       lwa,lrwa,nwu=0,nrwu=0,deg=ctx->nmat-1,nconv=0;
->>>>>>> 6f18c7bc
   PetscScalar    *S,*Q,*work,*H,*pU;
   PetscReal      beta,norm,*rwork;
-  PetscBool      breakdown=PETSC_FALSE,lindep,lock=PETSC_TRUE;
+  PetscBool      breakdown=PETSC_FALSE,lindep;
   Mat            U;
-
-  PetscFunctionBegin;
-  ierr = PetscOptionsGetBool(NULL,NULL,"-nep_nleigs_locking",&lock,NULL);CHKERRQ(ierr);
+    
+  PetscFunctionBegin;
   ld = nep->ncv+deg;
   lds = deg*ld;
   lwa = (deg+6)*ld*lds;
@@ -756,12 +751,7 @@
 
     /* Check convergence */
     ierr = NEPNLEIGSKrylovConvergence(nep,PETSC_FALSE,nep->nconv,nv-nep->nconv,beta,&k);CHKERRQ(ierr);
-<<<<<<< HEAD
-    if (nep->its >= nep->max_it) nep->reason = NEP_DIVERGED_MAX_IT;
-    if (k >= nep->nev) nep->reason = NEP_CONVERGED_TOL;
-=======
     ierr = (*nep->stopping)(nep,nep->its,nep->max_it,k,nep->nev,&nep->reason,nep->stoppingctx);CHKERRQ(ierr);
->>>>>>> 6f18c7bc
     nconv = k;
 
     /* Update l */
@@ -775,12 +765,8 @@
         l = newn-k;
       }
     }
-<<<<<<< HEAD
-    if (!lock && l>0) { l += k; k = 0; }
-=======
     if (!ctx->lock && l>0) { l += k; k = 0; }
 
->>>>>>> 6f18c7bc
     /* Update S */
     off = nep->nconv*ldds;
     ierr = DSGetArray(nep->ds,DS_MAT_Q,&Q);CHKERRQ(ierr);
