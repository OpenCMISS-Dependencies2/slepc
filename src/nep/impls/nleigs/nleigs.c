/*

   SLEPc nonlinear eigensolver: "nleigs"

   Method: NLEIGS

   Algorithm:

       Fully rational Krylov method for nonlinear eigenvalue problems.

   References:

       [1] S. Guttel et al., "NLEIGS: A class of robust fully rational Krylov
           method for nonlinear eigenvalue problems", SIAM J. Sci. Comput.
           36(6):A2842-A2864, 2014.

   - - - - - - - - - - - - - - - - - - - - - - - - - - - - - - - - - - - - - -
   SLEPc - Scalable Library for Eigenvalue Problem Computations
   Copyright (c) 2002-2015, Universitat Politecnica de Valencia, Spain

   This file is part of SLEPc.

   SLEPc is free software: you can redistribute it and/or modify it under  the
   terms of version 3 of the GNU Lesser General Public License as published by
   the Free Software Foundation.

   SLEPc  is  distributed in the hope that it will be useful, but WITHOUT  ANY
   WARRANTY;  without even the implied warranty of MERCHANTABILITY or  FITNESS
   FOR  A  PARTICULAR PURPOSE. See the GNU Lesser General Public  License  for
   more details.

   You  should have received a copy of the GNU Lesser General  Public  License
   along with SLEPc. If not, see <http://www.gnu.org/licenses/>.
   - - - - - - - - - - - - - - - - - - - - - - - - - - - - - - - - - - - - - -
*/

#include <slepc/private/nepimpl.h>         /*I "slepcnep.h" I*/
#include <slepcblaslapack.h>

#define  MAX_LBPOINTS  100
#define  NDPOINTS      1e4

typedef struct {
  PetscInt       nmat;      /* number of interpolation points */
  PetscScalar    *s,*xi;    /* Leja-Bagby points */
  PetscScalar    *beta;     /* scaling factors */
  Mat            *D;        /* divided difference matrices */
  PetscScalar    *coeffD;   /* coefficients for divided differences in split form */
  PetscReal      ddtol;     /* tolerance for divided difference convergence */
  BV             W;         /* auxiliary BV object */
  PetscScalar    shift;     /* the target value */
  void           *singularitiesctx;
  PetscErrorCode (*computesingularities)(NEP,PetscInt*,PetscScalar*,void*);
} NEP_NLEIGS;

#undef __FUNCT__
#define __FUNCT__ "NEPNLEIGSBackTransform"
static PetscErrorCode NEPNLEIGSBackTransform(PetscObject ob,PetscInt n,PetscScalar *valr,PetscScalar *vali)
{
  NEP         nep;
  NEP_NLEIGS  *ctx;
  PetscInt    j;
#if !defined(PETSC_USE_COMPLEX)
  PetscScalar t;
#endif

  PetscFunctionBegin;
  nep = (NEP)ob;
  ctx = (NEP_NLEIGS*)nep->data;
#if !defined(PETSC_USE_COMPLEX)
  for (j=0;j<n;j++) {
    if (vali[j] == 0) valr[j] = 1.0 / valr[j] + ctx->shift;
    else {
      t = valr[j] * valr[j] + vali[j] * vali[j];
      valr[j] = valr[j] / t + ctx->shift;
      vali[j] = - vali[j] / t;
    }
  }
#else
  for (j=0;j<n;j++) {
    valr[j] = 1.0 / valr[j] + ctx->shift;
  }
#endif
  PetscFunctionReturn(0);
}

#undef __FUNCT__
#define __FUNCT__ "NEPNLEIGSLejaBagbyPoints"
static PetscErrorCode NEPNLEIGSLejaBagbyPoints(NEP nep)
{
  PetscErrorCode ierr;
  NEP_NLEIGS     *ctx=(NEP_NLEIGS*)nep->data;
  PetscInt       i,k,ndpt=NDPOINTS,ndptx=NDPOINTS;
  PetscScalar    *ds,*dsi,*dxi,*nrs,*nrxi,*s=ctx->s,*xi=ctx->xi,*beta=ctx->beta;
  PetscReal      maxnrs,minnrxi;

  PetscFunctionBegin;
  ierr = PetscMalloc5(ndpt+1,&ds,ndpt+1,&dsi,ndpt,&dxi,ndpt+1,&nrs,ndpt,&nrxi);CHKERRQ(ierr);

  /* Discretize the target region boundary */
  ierr = RGComputeContour(nep->rg,ndpt,ds,dsi);CHKERRQ(ierr);
#if !defined(PETSC_USE_COMPLEX)
  for (i=0;i<ndpt;i++) if (dsi[i]!=0.0) break;
  if (i<ndpt) SETERRQ(PetscObjectComm((PetscObject)nep),PETSC_ERR_SUP,"NLEIGS with real arithmetic requires the target set to be included in the real axis");
#endif
  /* Discretize the singularity region */
  if (ctx->computesingularities) {
    ierr = (ctx->computesingularities)(nep,&ndptx,dxi,ctx->singularitiesctx);CHKERRQ(ierr);
  } else ndptx = 0;

  /* Look for Leja-Bagby points in the discretization sets */
  s[0]    = ds[0];
  xi[0]   = (ndptx>0)?dxi[0]:PETSC_INFINITY;
  beta[0] = 1.0; /* scaling factors are also computed here */
  maxnrs  = 0.0;
  minnrxi = PETSC_MAX_REAL; 
  for (i=0;i<ndpt;i++) {
    nrs[i] = (ds[i]-s[0])/(1.0-ds[i]/xi[0]);
    if (PetscAbsScalar(nrs[i])>=maxnrs) {maxnrs = PetscAbsScalar(nrs[i]); s[1] = ds[i];}
  }
  for (i=1;i<ndptx;i++) {
    nrxi[i] = (dxi[i]-s[0])/(1.0-dxi[i]/xi[0]);
    if (PetscAbsScalar(nrxi[i])<=minnrxi) {minnrxi = PetscAbsScalar(nrxi[i]); xi[1] = dxi[i];}
  }
  if (ndptx<2) xi[1] = PETSC_INFINITY;

  beta[1] = maxnrs;
  for (k=2;k<MAX_LBPOINTS;k++) {
    maxnrs = 0.0;
    minnrxi = PETSC_MAX_REAL;
    for (i=0;i<ndpt;i++) {
      nrs[i] *= ((ds[i]-s[k-1])/(1.0-ds[i]/xi[k-1]))/beta[k-1];
      if (PetscAbsScalar(nrs[i])>maxnrs) {maxnrs = PetscAbsScalar(nrs[i]); s[k] = ds[i];}
    }
    if (ndptx>=k) {
      for (i=1;i<ndptx;i++) {
        nrxi[i] *= ((dxi[i]-s[k-1])/(1.0-dxi[i]/xi[k-1]))/beta[k-1];
        if (PetscAbsScalar(nrxi[i])<minnrxi) {minnrxi = PetscAbsScalar(nrxi[i]); xi[k] = dxi[i];}
      }
    }  else xi[k] = PETSC_INFINITY;
    beta[k] = maxnrs;
  }
  ierr = PetscFree5(ds,dsi,dxi,nrs,nrxi);CHKERRQ(ierr);
  PetscFunctionReturn(0);
}

#undef __FUNCT__
#define __FUNCT__ "NEPNLEIGSEvalNRTFunct"
static PetscErrorCode NEPNLEIGSEvalNRTFunct(NEP nep,PetscInt k,PetscScalar sigma,PetscScalar *b)
{
  NEP_NLEIGS  *ctx=(NEP_NLEIGS*)nep->data;
  PetscInt    i;
  PetscScalar *beta=ctx->beta,*s=ctx->s,*xi=ctx->xi;

  PetscFunctionBegin;
  b[0] = 1.0/beta[0];
  for (i=0;i<k;i++) {
    b[i+1] = ((sigma-s[i])*b[i])/(beta[i+1]*(1.0-sigma/xi[i]));
  }
  PetscFunctionReturn(0);
}

#undef __FUNCT__
#define __FUNCT__ "NEPNLEIGSDividedDifferences_split"
static PetscErrorCode NEPNLEIGSDividedDifferences_split(NEP nep)
{
  PetscErrorCode ierr;
  NEP_NLEIGS     *ctx=(NEP_NLEIGS*)nep->data;
  PetscInt       k,j,i;
  PetscReal      norm0,norm,max;
  PetscScalar    *s=ctx->s,*beta=ctx->beta,b[MAX_LBPOINTS+1],alpha,coeffs[MAX_LBPOINTS+1];
  Mat            T;

  PetscFunctionBegin;
  ierr = PetscMalloc1(nep->nt*MAX_LBPOINTS,&ctx->coeffD);CHKERRQ(ierr);
  max = 0.0;
  for (j=0;j<nep->nt;j++) {
    ierr = FNEvaluateFunction(nep->f[j],s[0],ctx->coeffD+j);CHKERRQ(ierr);
    ctx->coeffD[j] /= beta[0];
    max = PetscMax(PetscAbsScalar(ctx->coeffD[j]),max);
  }
  norm0 = max;
  ctx->nmat = MAX_LBPOINTS;
  for (k=1;k<MAX_LBPOINTS;k++) {
    ierr = NEPNLEIGSEvalNRTFunct(nep,k,s[k],b);CHKERRQ(ierr);
    max = 0.0;
    for (i=0;i<nep->nt;i++) {
      ierr = FNEvaluateFunction(nep->f[i],s[k],ctx->coeffD+k*nep->nt+i);CHKERRQ(ierr);
      for (j=0;j<k;j++) {
        ctx->coeffD[k*nep->nt+i] -= b[j]*ctx->coeffD[i+nep->nt*j];
      }
      ctx->coeffD[k*nep->nt+i] /= b[k];
      max = PetscMax(PetscAbsScalar(ctx->coeffD[k*nep->nt+i]),max);
    }
    norm = max;
    if (norm/norm0 < ctx->ddtol) {
      ctx->nmat = k;
      break;
    } 
  }
  ierr = NEPNLEIGSEvalNRTFunct(nep,ctx->nmat,nep->target,coeffs);CHKERRQ(ierr);
  ierr = MatDuplicate(nep->A[0],MAT_COPY_VALUES,&T);CHKERRQ(ierr);
  alpha = 0.0;
  for (j=0;j<ctx->nmat;j++) alpha += coeffs[j]*ctx->coeffD[j*nep->nt];
  ierr = MatScale(T,alpha);CHKERRQ(ierr);
  for (k=1;k<nep->nt;k++) {
    alpha = 0.0;
    for (j=0;j<ctx->nmat;j++) alpha += coeffs[j]*ctx->coeffD[j*nep->nt+k];
    ierr = MatAXPY(T,alpha,nep->A[k],nep->mstr);CHKERRQ(ierr);
  }
  ctx->shift = nep->target;
  ierr = KSPSetOperators(nep->ksp,T,T);CHKERRQ(ierr);
  ierr = KSPSetUp(nep->ksp);CHKERRQ(ierr);
  ierr = MatDestroy(&T);CHKERRQ(ierr);
  PetscFunctionReturn(0);
}

#undef __FUNCT__
#define __FUNCT__ "NEPNLEIGSDividedDifferences_callback"
static PetscErrorCode NEPNLEIGSDividedDifferences_callback(NEP nep)
{
  PetscErrorCode ierr;
  NEP_NLEIGS     *ctx=(NEP_NLEIGS*)nep->data;
  PetscInt       k,j;
  PetscReal      norm0,norm;
  PetscScalar    *s=ctx->s,*beta=ctx->beta,b[MAX_LBPOINTS+1],coeffs[MAX_LBPOINTS+1];
  Mat            *D=ctx->D,T;

  PetscFunctionBegin;
  T = nep->function;
  ierr = NEPComputeFunction(nep,s[0],T,T);CHKERRQ(ierr);
  ierr = MatDuplicate(T,MAT_COPY_VALUES,&D[0]);CHKERRQ(ierr);
  if (beta[0]!=1.0) {
    ierr = MatScale(D[0],1.0/beta[0]);CHKERRQ(ierr);
  }
  ierr = MatNorm(D[0],NORM_FROBENIUS,&norm0);CHKERRQ(ierr);
  ctx->nmat = MAX_LBPOINTS;
  for (k=1;k<MAX_LBPOINTS;k++) {
    ierr = NEPNLEIGSEvalNRTFunct(nep,k,s[k],b);CHKERRQ(ierr);
    ierr = NEPComputeFunction(nep,s[k],T,T);CHKERRQ(ierr);
    ierr = MatDuplicate(T,MAT_COPY_VALUES,&D[k]);CHKERRQ(ierr);
    for (j=0;j<k;j++) {
      ierr = MatAXPY(D[k],-b[j],D[j],nep->mstr);CHKERRQ(ierr);
    }
    ierr = MatScale(D[k],1.0/b[k]);CHKERRQ(ierr);
    ierr = MatNorm(D[k],NORM_FROBENIUS,&norm);CHKERRQ(ierr);
    if (norm/norm0 < ctx->ddtol) {
      ctx->nmat = k;
      ierr = MatDestroy(&D[k]);CHKERRQ(ierr);
      break;
    } 
  }
  ierr = NEPNLEIGSEvalNRTFunct(nep,ctx->nmat,nep->target,coeffs);CHKERRQ(ierr);
  ierr = MatDuplicate(ctx->D[0],MAT_COPY_VALUES,&T);CHKERRQ(ierr);
  if (coeffs[0]!=1.0) { ierr = MatScale(T,coeffs[0]);CHKERRQ(ierr);}
  for (j=1;j<ctx->nmat;j++) {
    ierr = MatAXPY(T,coeffs[j],ctx->D[j],nep->mstr);CHKERRQ(ierr);
  }
  ctx->shift = nep->target;
  ierr = KSPSetOperators(nep->ksp,T,T);CHKERRQ(ierr);
  ierr = KSPSetUp(nep->ksp);CHKERRQ(ierr);
  ierr = MatDestroy(&T);CHKERRQ(ierr);
  PetscFunctionReturn(0);
}

#undef __FUNCT__
#define __FUNCT__ "NEPNLEIGSKrylovConvergence"
/*
   NEPKrylovConvergence - This is the analogue to EPSKrylovConvergence.
*/
static PetscErrorCode NEPNLEIGSKrylovConvergence(NEP nep,PetscBool getall,PetscInt kini,PetscInt nits,PetscReal beta,PetscInt *kout)
{
  PetscErrorCode ierr;
  PetscInt       k,newk,marker,inside;
  PetscScalar    re,im;
  PetscReal      resnorm;
  PetscBool      istrivial;

  PetscFunctionBegin;
  ierr = RGIsTrivial(nep->rg,&istrivial);CHKERRQ(ierr);
  marker = -1;
  if (nep->trackall) getall = PETSC_TRUE;
  for (k=kini;k<kini+nits;k++) {
    /* eigenvalue */
    re = nep->eigr[k];
    im = nep->eigi[k];
    if (!istrivial) {
      ierr = NEPNLEIGSBackTransform((PetscObject)nep,1,&re,&im);CHKERRQ(ierr);
      ierr = RGCheckInside(nep->rg,1,&re,&im,&inside);CHKERRQ(ierr);
      if (marker==-1 && inside<0) marker = k;
      re = nep->eigr[k];
      im = nep->eigi[k];
    }
    newk = k;
    ierr = DSVectors(nep->ds,DS_MAT_X,&newk,&resnorm);CHKERRQ(ierr);
    resnorm *= beta;
    /* error estimate */
    nep->errest[k] = resnorm/SlepcAbsEigenvalue(nep->eigr[k],nep->eigi[k]);
    /*
    ierr = (*nep->converged)(nep,re,im,resnorm,&nep->errest[k],nep->convergedctx);CHKERRQ(ierr);
    */
    if (marker==-1 && nep->errest[k] >= nep->rtol) marker = k;
    if (newk==k+1) {
      nep->errest[k+1] = nep->errest[k];
      k++;
    }
    if (marker!=-1 && !getall) break;
  }
  if (marker!=-1) k = marker;
  *kout = k;
  PetscFunctionReturn(0);
}

#undef __FUNCT__
#define __FUNCT__ "NEPSetUp_NLEIGS"
PetscErrorCode NEPSetUp_NLEIGS(NEP nep)
{
  PetscErrorCode ierr;
  PetscInt       k,in;
  PetscScalar    zero=0.0;
  NEP_NLEIGS     *ctx=(NEP_NLEIGS*)nep->data;
  SlepcSC        sc;
  PetscBool      istrivial;

  PetscFunctionBegin;
  if (nep->ncv) { /* ncv set */
    if (nep->ncv<nep->nev) SETERRQ(PetscObjectComm((PetscObject)nep),1,"The value of ncv must be at least nev");
  } else if (nep->mpd) { /* mpd set */
    nep->ncv = PetscMin(nep->n,nep->nev+nep->mpd);
  } else { /* neither set: defaults depend on nev being small or large */
    if (nep->nev<500) nep->ncv = PetscMin(nep->n,PetscMax(2*nep->nev,nep->nev+15));
    else {
      nep->mpd = 500;
      nep->ncv = PetscMin(nep->n,nep->nev+nep->mpd);
    }
  }
  if (!nep->mpd) nep->mpd = nep->ncv;
  if (nep->ncv>nep->nev+nep->mpd) SETERRQ(PetscObjectComm((PetscObject)nep),1,"The value of ncv must not be larger than nev+mpd");
  if (!nep->max_it) nep->max_it = PetscMax(5000,2*nep->n/nep->ncv);
  if (!nep->max_funcs) nep->max_funcs = nep->max_it;
  ierr = RGIsTrivial(nep->rg,&istrivial);CHKERRQ(ierr);
  if (istrivial) SETERRQ(PetscObjectComm((PetscObject)nep),PETSC_ERR_SUP,"NEPNLEIGS requires a nontrivial region defining the target set");
  ierr = RGCheckInside(nep->rg,1,&nep->target,&zero,&in);CHKERRQ(ierr);
  if (in<0) SETERRQ(PetscObjectComm((PetscObject)nep),PETSC_ERR_SUP,"The target is not inside the target set");
  if (!nep->which) nep->which = NEP_TARGET_MAGNITUDE;

  /* Initialize the NLEIGS context structure */
  k = MAX_LBPOINTS;
  ierr = PetscMalloc4(k,&ctx->s,k,&ctx->xi,k,&ctx->beta,k,&ctx->D);CHKERRQ(ierr);
  nep->data = ctx;
  if (nep->rtol==PETSC_DEFAULT) nep->rtol = SLEPC_DEFAULT_TOL;
  ctx->ddtol = nep->rtol/10.0;

  /* Compute Leja-Bagby points and scaling values */
  ierr = NEPNLEIGSLejaBagbyPoints(nep);CHKERRQ(ierr);

  /* Compute the divided difference matrices */
  if (!nep->ksp) { ierr = NEPGetKSP(nep,&nep->ksp);CHKERRQ(ierr); }
  if (nep->fui==NEP_USER_INTERFACE_SPLIT) {
    ierr = NEPNLEIGSDividedDifferences_split(nep);CHKERRQ(ierr);
  } else {
    ierr = NEPNLEIGSDividedDifferences_callback(nep);CHKERRQ(ierr);
  }
  ierr = NEPAllocateSolution(nep,ctx->nmat);CHKERRQ(ierr);
  ierr = NEPSetWorkVecs(nep,4);CHKERRQ(ierr);

  /* set-up DS and transfer split operator functions */
  ierr = DSSetType(nep->ds,DSNHEP);CHKERRQ(ierr);
  ierr = DSAllocate(nep->ds,nep->ncv+1);CHKERRQ(ierr);
  ierr = DSSetExtraRow(nep->ds,PETSC_TRUE);CHKERRQ(ierr);
  ierr = DSGetSlepcSC(nep->ds,&sc);CHKERRQ(ierr);
  sc->map           = NEPNLEIGSBackTransform;
  sc->mapobj        = (PetscObject)nep;
  sc->rg            = nep->rg;
  sc->comparison    = nep->sc->comparison;
  sc->comparisonctx = nep->sc->comparisonctx;
  PetscFunctionReturn(0);
}

#undef __FUNCT__
#define __FUNCT__ "NEPTOARSNorm2"
/*
  Norm of [sp;sq] 
*/
static PetscErrorCode NEPTOARSNorm2(PetscInt n,PetscScalar *S,PetscReal *norm)
{
  PetscErrorCode ierr;
  PetscBLASInt   n_,one=1;

  PetscFunctionBegin;
  ierr = PetscBLASIntCast(n,&n_);CHKERRQ(ierr);
  *norm = BLASnrm2_(&n_,S,&one);
  PetscFunctionReturn(0);
}

#undef __FUNCT__
#define __FUNCT__ "NEPTOAROrth2"
/*
 Computes GS orthogonalization   [z;x] - [Sp;Sq]*y,
 where y = ([Sp;Sq]'*[z;x]).
   k: Column from S to be orthogonalized against previous columns.
   Sq = Sp+ld
*/
static PetscErrorCode NEPTOAROrth2(NEP nep,PetscScalar *S,PetscInt ld,PetscInt deg,PetscInt k,PetscScalar *y,PetscReal *norm,PetscBool *lindep,PetscScalar *work,PetscInt nw)
{
  PetscErrorCode ierr;
  PetscBLASInt   n_,lds_,k_,one=1;
  PetscScalar    sonem=-1.0,sone=1.0,szero=0.0,*x0,*x,*c;
  PetscInt       lwa,nwu=0,i,lds=deg*ld,n;
  PetscReal      eta,onorm;
  
  PetscFunctionBegin;
  ierr = BVGetOrthogonalization(nep->V,NULL,NULL,&eta,NULL);CHKERRQ(ierr);
  n = k+deg-1;
  ierr = PetscBLASIntCast(n,&n_);CHKERRQ(ierr);
  ierr = PetscBLASIntCast(deg*ld,&lds_);CHKERRQ(ierr);
  ierr = PetscBLASIntCast(k,&k_);CHKERRQ(ierr); /* Number of vectors to orthogonalize against them */
  lwa = k;
  if (!work||nw<lwa) SETERRQ1(PETSC_COMM_SELF,PETSC_ERR_ARG_WRONG,"Invalid argument %d",6);
  c = work+nwu;
  nwu += k;
  x0 = S+k*lds;
  PetscStackCall("BLASgemv",BLASgemv_("C",&n_,&k_,&sone,S,&lds_,x0,&one,&szero,y,&one));
  for (i=1;i<deg;i++) {
    x = S+i*ld+k*lds;
    PetscStackCall("BLASgemv",BLASgemv_("C",&n_,&k_,&sone,S+i*ld,&lds_,x,&one,&sone,y,&one));
  }
  for (i=0;i<deg;i++) {
    x= S+i*ld+k*lds;
    PetscStackCall("BLASgemv",BLASgemv_("N",&n_,&k_,&sonem,S+i*ld,&lds_,y,&one,&sone,x,&one));
  }
  ierr = NEPTOARSNorm2(lds,S+k*lds,&onorm);CHKERRQ(ierr);
  /* twice */
  PetscStackCall("BLASgemv",BLASgemv_("C",&n_,&k_,&sone,S,&lds_,x0,&one,&szero,c,&one));
  for (i=1;i<deg;i++) {
    x = S+i*ld+k*lds;
    PetscStackCall("BLASgemv",BLASgemv_("C",&n_,&k_,&sone,S+i*ld,&lds_,x,&one,&sone,c,&one));
  }
  for (i=0;i<deg;i++) {
    x= S+i*ld+k*lds;
    PetscStackCall("BLASgemv",BLASgemv_("N",&n_,&k_,&sonem,S+i*ld,&lds_,c,&one,&sone,x,&one));
  }
  for (i=0;i<k;i++) y[i] += c[i];
  if (norm) {
    ierr = NEPTOARSNorm2(lds,S+k*lds,norm);CHKERRQ(ierr);
  }
  if (lindep) {
    *lindep = (*norm < eta * onorm)?PETSC_TRUE:PETSC_FALSE;
  }
  PetscFunctionReturn(0);
}

#undef __FUNCT__
#define __FUNCT__ "NEPTOARExtendBasis"
/*
  Extend the TOAR basis by applying the the matrix operator
  over a vector which is decomposed on the TOAR way
  Input:
    - S,V: define the latest Arnoldi vector (nv vectors in V)
  Output:
    - t: new vector extending the TOAR basis
    - r: temporally coefficients to compute the TOAR coefficients
         for the new Arnoldi vector
  Workspace: t_ (two vectors)
*/
static PetscErrorCode NEPTOARExtendBasis(NEP nep,PetscScalar sigma,PetscScalar *S,PetscInt ls,PetscInt nv,BV V,Vec t,PetscScalar *r,PetscInt lr,Vec *t_,PetscInt nwv)
{
  PetscErrorCode ierr;
  NEP_NLEIGS     *ctx=(NEP_NLEIGS*)nep->data;
  PetscInt       deg=ctx->nmat-1,k,j;
  Vec            v=t_[0],q=t_[1],w;
  PetscScalar    *beta=ctx->beta,*s=ctx->s,*xi=ctx->xi,*coeffs;

  PetscFunctionBegin;
  ierr = BVSetActiveColumns(nep->V,0,nv);CHKERRQ(ierr);
  ierr = PetscMalloc1(ctx->nmat-1,&coeffs);CHKERRQ(ierr);
  if (PetscAbsScalar(s[deg-1]-sigma)<100*PETSC_MACHINE_EPSILON) SETERRQ(PETSC_COMM_SELF,1,"Breakdown in NLEIGS");
  for (j=0;j<nv;j++) {
    r[(deg-1)*lr+j] = (S[(deg-1)*ls+j]+(beta[deg]/xi[deg-1])*S[(deg)*ls+j])/(s[deg-1]-sigma);
  }
  ierr = BVSetActiveColumns(ctx->W,0,ctx->nmat-1);CHKERRQ(ierr);
  ierr = BVGetColumn(ctx->W,deg-1,&w);CHKERRQ(ierr);
  ierr = BVMultVec(V,1.0,0.0,w,r+(deg-1)*lr);CHKERRQ(ierr);
  ierr = BVRestoreColumn(ctx->W,deg-1,&w);CHKERRQ(ierr);
  for (k=deg-1;k>0;k--) {
    if (PetscAbsScalar(s[k-1]-sigma)<100*PETSC_MACHINE_EPSILON) SETERRQ(PETSC_COMM_SELF,1,"Breakdown in NLEIGS");
    for (j=0;j<nv;j++) r[(k-1)*lr+j] = (S[(k-1)*ls+j]+(beta[k]/xi[k-1])*S[k*ls+j]-beta[k]*(1.0-sigma/xi[k-1])*r[(k)*lr+j])/(s[k-1]-sigma);
    ierr = BVGetColumn(ctx->W,k-1,&w);CHKERRQ(ierr);
    ierr = BVMultVec(V,1.0,0.0,w,r+(k-1)*lr);CHKERRQ(ierr);
    ierr = BVRestoreColumn(ctx->W,k-1,&w);CHKERRQ(ierr);
  }
  if (nep->fui==NEP_USER_INTERFACE_SPLIT) {
    for (j=0;j<ctx->nmat-1;j++) coeffs[j] = ctx->coeffD[nep->nt*j];
    ierr = BVMultVec(ctx->W,1.0,0.0,v,coeffs);CHKERRQ(ierr);
    ierr = MatMult(nep->A[0],v,q);CHKERRQ(ierr);
    for (k=1;k<nep->nt;k++) {
      for (j=0;j<ctx->nmat-1;j++) coeffs[j] = ctx->coeffD[nep->nt*j+k];
      ierr = BVMultVec(ctx->W,1.0,0,v,coeffs);CHKERRQ(ierr);
      ierr = MatMult(nep->A[k],v,t);CHKERRQ(ierr);
      ierr = VecAXPY(q,1.0,t);CHKERRQ(ierr);
    }
    ierr = KSPSolve(nep->ksp,q,t);CHKERRQ(ierr);
    ierr = VecScale(t,-1.0);CHKERRQ(ierr);
  } else {
    for (k=0;k<ctx->nmat-1;k++) {
      ierr = BVGetColumn(ctx->W,k,&w);CHKERRQ(ierr);
      ierr = MatMult(ctx->D[k],w,q);CHKERRQ(ierr);
      ierr = BVRestoreColumn(ctx->W,k,&w);CHKERRQ(ierr);
      ierr = BVInsertVec(ctx->W,k,q);CHKERRQ(ierr);
    }
    for (j=0;j<ctx->nmat-1;j++) coeffs[j] = 1.0;
    ierr = BVMultVec(ctx->W,1.0,0.0,q,coeffs);CHKERRQ(ierr);
    ierr = KSPSolve(nep->ksp,q,t);CHKERRQ(ierr);
    ierr = VecScale(t,-1.0);CHKERRQ(ierr);
  }
  ierr = PetscFree(coeffs);CHKERRQ(ierr);
  PetscFunctionReturn(0);
}

#undef __FUNCT__
#define __FUNCT__ "NEPTOARCoefficients"
/*
  Compute TOAR coefficients of the blocks of the new Arnoldi vector computed
*/
static PetscErrorCode NEPTOARCoefficients(NEP nep,PetscScalar sigma,PetscInt nv,PetscScalar *S,PetscInt ls,PetscScalar *r,PetscInt lr,PetscScalar *x,PetscScalar *work)
{
  PetscErrorCode ierr;
  NEP_NLEIGS     *ctx=(NEP_NLEIGS*)nep->data;
  PetscInt       k,j,d=ctx->nmat;
  PetscScalar    *t=work;

  PetscFunctionBegin;
  ierr = NEPNLEIGSEvalNRTFunct(nep,d-1,nep->target,t);CHKERRQ(ierr);
  for (k=0;k<d-1;k++) {
    for (j=0;j<=nv;j++) r[k*lr+j] += t[k]*x[j];
  }
  for (j=0;j<=nv;j++) r[(d-1)*lr+j] = t[d-1]*x[j];
  PetscFunctionReturn(0);
}

#undef __FUNCT__
#define __FUNCT__ "NEPTOARrun"
/*
  Compute a run of Arnoldi iterations
*/
static PetscErrorCode NEPTOARrun(NEP nep,PetscInt *nq,PetscScalar *S,PetscInt ld,PetscScalar *H,PetscInt ldh,BV V,PetscInt k,PetscInt *M,PetscBool *breakdown,Vec *t_,PetscInt nwv)
{
  PetscErrorCode ierr;
  NEP_NLEIGS     *ctx=(NEP_NLEIGS*)nep->data;
  PetscInt       i,j,p,m=*M,lwa,deg=ctx->nmat,lds=ld*deg,nqt=*nq;
  Vec            t=t_[0];
  PetscReal      norm;
  PetscScalar    *x,*work;
  PetscBool      lindep;

  PetscFunctionBegin;
  lwa = PetscMax(ld,deg);
  ierr = PetscMalloc2(ld,&x,lwa,&work);CHKERRQ(ierr);
  for (j=k;j<m;j++) {
    /* apply operator */
    ierr = BVGetColumn(nep->V,nqt,&t);CHKERRQ(ierr);
    ierr = NEPTOARExtendBasis(nep,ctx->shift,S+j*lds,ld,nqt,V,t,S+(j+1)*lds,ld,t_+1,2);CHKERRQ(ierr);
    ierr = BVRestoreColumn(nep->V,nqt,&t);CHKERRQ(ierr);

    /* orthogonalize */
    ierr = BVOrthogonalizeColumn(nep->V,nqt,x,&norm,&lindep);CHKERRQ(ierr);
    if (!lindep) {
      x[nqt] = norm;
      ierr = BVScaleColumn(nep->V,nqt,1.0/norm);CHKERRQ(ierr);
      nqt++;
    }

    ierr = NEPTOARCoefficients(nep,ctx->shift,*nq,S+j*lds,ld,S+(j+1)*lds,ld,x,work);CHKERRQ(ierr);

    /* Level-2 orthogonalization */
    ierr = NEPTOAROrth2(nep,S,ld,deg,j+1,H+j*ldh,&norm,breakdown,work,lwa);CHKERRQ(ierr);
    H[j+1+ldh*j] = norm;
    *nq = nqt;
    if (*breakdown) {
      *M = j+1;
<<<<<<< HEAD
      *nq = nqt;
      ierr = PetscFree2(x,work);CHKERRQ(ierr);
      PetscFunctionReturn(0);
=======
      break;
    }
    for (p=0;p<deg;p++) {
      for (i=0;i<=j+deg;i++) {
        S[i+p*ld+(j+1)*lds] /= norm;
      }
>>>>>>> 927841e2
    }
  } 
  ierr = PetscFree2(x,work);CHKERRQ(ierr);
  PetscFunctionReturn(0);
}

#undef __FUNCT__
#define __FUNCT__ "NEPTOARTrunc"
PetscErrorCode NEPTOARTrunc(NEP nep,PetscScalar *S,PetscInt ld,PetscInt deg,PetscInt *nq,PetscInt cs1,PetscScalar *work,PetscInt nw,PetscReal *rwork,PetscInt nrw)
{
  PetscErrorCode ierr;
  PetscInt       lwa,nwu=0,lrwa,nrwu=0;
  PetscInt       j,i,n,lds=deg*ld,rk=0,rs1;
  PetscScalar    *M,*V,*pU,t;
  PetscReal      *sg,tol;
  PetscBLASInt   cs1_,rs1_,cs1tdeg,n_,info,lw_;
  Mat            U;

  PetscFunctionBegin;
  rs1 = *nq;
  n = (rs1>deg*cs1)?deg*cs1:rs1;
  lwa = 5*ld*lds;
  lrwa = 6*n;
  if (!work||nw<lwa) {
    if (nw<lwa) SETERRQ1(PETSC_COMM_SELF,PETSC_ERR_ARG_WRONG,"Invalid argument %d",6);
    if (!work) SETERRQ1(PETSC_COMM_SELF,PETSC_ERR_ARG_WRONG,"Invalid argument %d",5);
  }
  if (!rwork||nrw<lrwa) {
    if (nrw<lrwa) SETERRQ1(PETSC_COMM_SELF,PETSC_ERR_ARG_WRONG,"Invalid argument %d",8);
    if (!rwork) SETERRQ1(PETSC_COMM_SELF,PETSC_ERR_ARG_WRONG,"Invalid argument %d",7);
  }
  M = work+nwu;
  nwu += rs1*cs1*deg;
  sg = rwork+nrwu;
  nrwu += n;
  pU = work+nwu;
  nwu += rs1*n;
  V = work+nwu;
  nwu += deg*cs1*n;
  for (i=0;i<cs1;i++) {
    for (j=0;j<deg;j++) {
      ierr = PetscMemcpy(M+(i+j*cs1)*rs1,S+i*lds+j*ld,rs1*sizeof(PetscScalar));CHKERRQ(ierr);
    } 
  }
  ierr = PetscBLASIntCast(n,&n_);CHKERRQ(ierr);
  ierr = PetscBLASIntCast(cs1,&cs1_);CHKERRQ(ierr);
  ierr = PetscBLASIntCast(rs1,&rs1_);CHKERRQ(ierr);
  ierr = PetscBLASIntCast(cs1*deg,&cs1tdeg);CHKERRQ(ierr);
  ierr = PetscBLASIntCast(lwa-nwu,&lw_);CHKERRQ(ierr);
#if !defined (PETSC_USE_COMPLEX)
  PetscStackCall("LAPACKgesvd",LAPACKgesvd_("S","S",&rs1_,&cs1tdeg,M,&rs1_,sg,pU,&rs1_,V,&n_,work+nwu,&lw_,&info));
#else
  PetscStackCall("LAPACKgesvd",LAPACKgesvd_("S","S",&rs1_,&cs1tdeg,M,&rs1_,sg,pU,&rs1_,V,&n_,work+nwu,&lw_,rwork+nrwu,&info));  
#endif
  if (info) SETERRQ1(PETSC_COMM_SELF,PETSC_ERR_LIB,"Error in Lapack xGESVD %d",info);
  
  /* Update the corresponding vectors V(:,idx) = V*Q(:,idx) */
  ierr = MatCreateSeqDense(PETSC_COMM_SELF,rs1,cs1+deg-1,pU,&U);CHKERRQ(ierr);
  ierr = BVSetActiveColumns(nep->V,0,rs1);CHKERRQ(ierr);
  ierr = BVMultInPlace(nep->V,U,0,cs1+deg-1);CHKERRQ(ierr);
  ierr = BVSetActiveColumns(nep->V,0,cs1+deg-1);CHKERRQ(ierr);
  ierr = MatDestroy(&U);CHKERRQ(ierr);  
  tol = PetscMax(rs1,deg*cs1)*PETSC_MACHINE_EPSILON*sg[0];
  for (i=0;i<PetscMin(n_,cs1tdeg);i++) if (sg[i]>tol) rk++;
  rk = PetscMin(cs1+deg-1,rk);
  
  /* Update S */
  ierr = PetscMemzero(S,lds*ld*sizeof(PetscScalar));CHKERRQ(ierr);
  for (i=0;i<rk;i++) {
    t = sg[i];
    PetscStackCall("BLASscal",BLASscal_(&cs1tdeg,&t,V+i,&n_));
  }
  for (j=0;j<cs1;j++) {
    for (i=0;i<deg;i++) {
      ierr = PetscMemcpy(S+j*lds+i*ld,V+(cs1*i+j)*n,rk*sizeof(PetscScalar));CHKERRQ(ierr);
    }
  }
  *nq = rk;
  PetscFunctionReturn(0);
}

#undef __FUNCT__
#define __FUNCT__ "NEPTOARSupdate"
/*
  S <- S*Q 
  columns s-s+ncu of S
  rows 0-sr of S
  size(Q) qr x ncu
*/
PetscErrorCode NEPTOARSupdate(PetscScalar *S,PetscInt ld,PetscInt deg,PetscInt sr,PetscInt s,PetscInt ncu,PetscInt qr,PetscScalar *Q,PetscInt ldq,PetscScalar *work,PetscInt nw)
{
  PetscErrorCode ierr;
  PetscScalar    a=1.0,b=0.0;
  PetscBLASInt   sr_,ncu_,ldq_,lds_,qr_;
  PetscInt       lwa,j,lds=deg*ld,i;

  PetscFunctionBegin;
  lwa = sr*ncu;
  if (!work||nw<lwa) {
    if (nw<lwa) SETERRQ1(PETSC_COMM_SELF,PETSC_ERR_ARG_WRONG,"Invalid argument %d",10);
    if (!work) SETERRQ1(PETSC_COMM_SELF,PETSC_ERR_ARG_WRONG,"Invalid argument %d",9);
  }
  ierr = PetscBLASIntCast(sr,&sr_);CHKERRQ(ierr);
  ierr = PetscBLASIntCast(qr,&qr_);CHKERRQ(ierr);
  ierr = PetscBLASIntCast(ncu,&ncu_);CHKERRQ(ierr);
  ierr = PetscBLASIntCast(lds,&lds_);CHKERRQ(ierr);
  ierr = PetscBLASIntCast(ldq,&ldq_);CHKERRQ(ierr);
  for (i=0;i<deg;i++) {
    PetscStackCall("BLASgemm",BLASgemm_("N","N",&sr_,&ncu_,&qr_,&a,S+i*ld,&lds_,Q,&ldq_,&b,work,&sr_));
    for (j=0;j<ncu;j++) {
      ierr = PetscMemcpy(S+lds*(s+j)+i*ld,work+j*sr,sr*sizeof(PetscScalar));CHKERRQ(ierr);
    }
  }
  PetscFunctionReturn(0);
}

#undef __FUNCT__
#define __FUNCT__ "NEPSolve_NLEIGS"
PetscErrorCode NEPSolve_NLEIGS(NEP nep)
{
  PetscErrorCode ierr;
  NEP_NLEIGS     *ctx=(NEP_NLEIGS*)nep->data;
  PetscInt       i,j,k=0,l,nv=0,ld,lds,off,ldds,newn,rs1,nq=0;
  PetscInt       lwa,lrwa,nwu=0,nrwu=0,deg=ctx->nmat,nconv;
  PetscScalar    *S,*Q,*work,*H,*pU;
  PetscReal      beta,norm,*rwork;
  PetscBool      breakdown=PETSC_FALSE,lindep,lock=PETSC_TRUE;
  Mat            U;

  PetscFunctionBegin;
  ierr = PetscOptionsGetBool(NULL,NULL,"-nep_nleigs_locking",&lock,NULL);CHKERRQ(ierr);
  ld = nep->ncv+deg;
  lds = deg*ld;
  lwa = (deg+6)*ld*lds;
  lrwa = 7*lds;
  ierr = PetscMalloc3(lwa,&work,lrwa,&rwork,lds*ld,&S);CHKERRQ(ierr);
  ierr = PetscMemzero(S,lds*ld*sizeof(PetscScalar));CHKERRQ(ierr);
  ierr = DSGetLeadingDimension(nep->ds,&ldds);CHKERRQ(ierr);
  ierr = BVDuplicateResize(nep->V,PetscMax(nep->nt-1,ctx->nmat-1),&ctx->W);CHKERRQ(ierr);

  /* Get the starting vector */
  for (i=0;i<deg;i++) {
    ierr = BVSetRandomColumn(nep->V,i,nep->rand);CHKERRQ(ierr);
    ierr = BVOrthogonalizeColumn(nep->V,i,S+i*ld,&norm,&lindep);CHKERRQ(ierr);
    if (!lindep) {
      ierr = BVScaleColumn(nep->V,i,1/norm);CHKERRQ(ierr);
      S[i+i*ld] = norm;
      nq++;
    }
  }
  if (!nq) SETERRQ(PetscObjectComm((PetscObject)nep),1,"NEP: Problem with initial vector");
  ierr = NEPTOARSNorm2(lds,S,&norm);CHKERRQ(ierr);
  for (j=0;j<deg;j++) {
    for (i=0;i<=j;i++) S[i+j*ld] /= norm;
  }

  /* Restart loop */
  l = 0;
  while (nep->reason == NEP_CONVERGED_ITERATING) {
    nep->its++;
    
    /* Compute an nv-step Krylov relation */
    nv = PetscMin(nep->nconv+nep->mpd,nep->ncv);
    ierr = DSGetArray(nep->ds,DS_MAT_A,&H);CHKERRQ(ierr);
    ierr = NEPTOARrun(nep,&nq,S,ld,H,ldds,nep->V,nep->nconv+l,&nv,&breakdown,nep->work,4);CHKERRQ(ierr);
    beta = PetscAbsScalar(H[(nv-1)*ldds+nv]);
    ierr = DSRestoreArray(nep->ds,DS_MAT_A,&H);CHKERRQ(ierr);
    ierr = DSSetDimensions(nep->ds,nv,0,nep->nconv,nep->nconv+l);CHKERRQ(ierr);
    if (l==0) {
      ierr = DSSetState(nep->ds,DS_STATE_INTERMEDIATE);CHKERRQ(ierr);
    } else {
      ierr = DSSetState(nep->ds,DS_STATE_RAW);CHKERRQ(ierr);
    }

    /* Solve projected problem */
    ierr = DSSolve(nep->ds,nep->eigr,nep->eigi);CHKERRQ(ierr);
    ierr = DSSort(nep->ds,nep->eigr,nep->eigi,NULL,NULL,NULL);CHKERRQ(ierr);;
    ierr = DSUpdateExtraRow(nep->ds);CHKERRQ(ierr);

    /* Check convergence */
    ierr = NEPNLEIGSKrylovConvergence(nep,PETSC_FALSE,nep->nconv,nv-nep->nconv,beta,&k);CHKERRQ(ierr);
    if (nep->its >= nep->max_it) nep->reason = NEP_DIVERGED_MAX_IT;
    if (k >= nep->nev) nep->reason = NEP_CONVERGED_TOL;
    nconv = k;

    /* Update l */
    if (nep->reason != NEP_CONVERGED_ITERATING || breakdown) l = 0;
    else {
      l = PetscMax(1,(PetscInt)((nv-k)/2));
      if (!breakdown) {
        /* Prepare the Rayleigh quotient for restart */
        ierr = DSTruncate(nep->ds,k+l);CHKERRQ(ierr);
        ierr = DSGetDimensions(nep->ds,&newn,NULL,NULL,NULL,NULL);CHKERRQ(ierr);
        l = newn-k;
      }
    }
    if(!lock && l>0) { l += k; k = 0; }
    /* Update S */
    off = nep->nconv*ldds;
    ierr = DSGetArray(nep->ds,DS_MAT_Q,&Q);CHKERRQ(ierr);
    ierr = NEPTOARSupdate(S,ld,deg,nq,nep->nconv,k+l-nep->nconv,nv,Q+off,ldds,work+nwu,lwa-nwu);CHKERRQ(ierr);
    ierr = DSRestoreArray(nep->ds,DS_MAT_Q,&Q);CHKERRQ(ierr);

    /* Copy last column of S */
    ierr = PetscMemcpy(S+lds*(k+l),S+lds*nv,lds*sizeof(PetscScalar));CHKERRQ(ierr);

    if (nep->reason == NEP_CONVERGED_ITERATING) {
      if (breakdown) {

        /* Stop if breakdown */
        ierr = PetscInfo2(nep,"Breakdown (it=%D norm=%g)\n",nep->its,(double)beta);CHKERRQ(ierr);
        nep->reason = NEP_DIVERGED_BREAKDOWN;
      } else {
        /* Truncate S */
        ierr = NEPTOARTrunc(nep,S,ld,deg,&nq,k+l+1,work+nwu,lwa-nwu,rwork+nrwu,lrwa-nrwu);CHKERRQ(ierr);
      }
    }
    nep->nconv = k;
    ierr = NEPMonitor(nep,nep->its,nconv,nep->eigr,nep->errest,nv);CHKERRQ(ierr);
  }
  nep->nconv = nconv;
  if (nep->nconv>0) {
    /* Extract invariant pair */
    ierr = NEPTOARTrunc(nep,S,ld,deg,&nq,nep->nconv,work+nwu,lwa-nwu,rwork+nrwu,lrwa-nrwu);CHKERRQ(ierr);
    /* Update vectors V = V*S */    
    rs1 = nep->nconv;
    ierr = PetscMalloc1(rs1*nep->nconv,&pU);CHKERRQ(ierr);
    for (i=0;i<nep->nconv;i++) {
      ierr = PetscMemcpy(pU+i*rs1,S+i*lds,rs1*sizeof(PetscScalar));CHKERRQ(ierr);
    }
    ierr = MatCreateSeqDense(PETSC_COMM_SELF,rs1,nep->nconv,pU,&U);CHKERRQ(ierr);
    ierr = BVSetActiveColumns(nep->V,0,rs1);CHKERRQ(ierr);
    ierr = BVMultInPlace(nep->V,U,0,nep->nconv);CHKERRQ(ierr);
    ierr = BVSetActiveColumns(nep->V,0,nep->nconv);CHKERRQ(ierr);
    ierr = MatDestroy(&U);CHKERRQ(ierr);
    ierr = PetscFree(pU);CHKERRQ(ierr);
  }
  /* truncate Schur decomposition and change the state to raw so that
     DSVectors() computes eigenvectors from scratch */
  ierr = DSSetDimensions(nep->ds,nep->nconv,0,0,0);CHKERRQ(ierr);
  ierr = DSSetState(nep->ds,DS_STATE_RAW);CHKERRQ(ierr);

  ierr = PetscFree3(work,rwork,S);CHKERRQ(ierr);
  /* Map eigenvalues back to the original problem */
  ierr = NEPNLEIGSBackTransform((PetscObject)nep,nep->nconv,nep->eigr,nep->eigi);CHKERRQ(ierr);
  ierr = BVDestroy(&ctx->W);CHKERRQ(ierr);
  PetscFunctionReturn(0);
}

#undef __FUNCT__
#define __FUNCT__ "NEPNLEIGSSetSingularitiesFunction_NLEIGS"
static PetscErrorCode NEPNLEIGSSetSingularitiesFunction_NLEIGS(NEP nep,PetscErrorCode (*fun)(NEP,PetscInt*,PetscScalar*,void*),void *ctx)
{
  NEP_NLEIGS *nepctx = (NEP_NLEIGS*)nep->data;

  PetscFunctionBegin;
  if (fun) nepctx->computesingularities = fun;
  if (ctx) nepctx->singularitiesctx     = ctx;
  PetscFunctionReturn(0);
}

#undef __FUNCT__
#define __FUNCT__ "NEPNLEIGSSetSingularitiesFunction"
/*@C
   NEPNLEIGSSetSingularitiesFunction - Sets a user function to compute a discretization
   of the singularity set (where T(.) is not analytic).

   Logically Collective on NEP

   Input Parameters:
+  nep - the NEP context
.  fun - user function (if NULL then NEP retains any previously set value)
-  ctx - [optional] user-defined context for private data for the function
         (may be NULL, in which case NEP retains any previously set value)

   Level: beginner

.seealso: NEPNLEIGSGetSingularitiesFunction()
@*/
PetscErrorCode NEPNLEIGSSetSingularitiesFunction(NEP nep,PetscErrorCode (*fun)(NEP,PetscInt*,PetscScalar*,void*),void *ctx)
{
  PetscErrorCode ierr;

  PetscFunctionBegin;
  PetscValidHeaderSpecific(nep,NEP_CLASSID,1);
  ierr = PetscTryMethod(nep,"NEPNLEIGSSetSingularitiesFunction_C",(NEP,PetscErrorCode(*)(NEP,PetscInt*,PetscScalar*,void*),void*),(nep,fun,ctx));CHKERRQ(ierr);
  PetscFunctionReturn(0);
}

#undef __FUNCT__
#define __FUNCT__ "NEPNLEIGSGetSingularitiesFunction_NLEIGS"
static PetscErrorCode NEPNLEIGSGetSingularitiesFunction_NLEIGS(NEP nep,PetscErrorCode (**fun)(NEP,PetscInt*,PetscScalar*,void*),void **ctx)
{
  NEP_NLEIGS *nepctx = (NEP_NLEIGS*)nep->data;

  PetscFunctionBegin;
  if (fun) *fun = nepctx->computesingularities;
  if (ctx) *ctx = nepctx->singularitiesctx;
  PetscFunctionReturn(0);
}

#undef __FUNCT__
#define __FUNCT__ "NEPNLEIGSGetSingularitiesFunction"
/*@C
   NEPNLEIGSGetSingularitiesFunction - Returns the Function and optionally the user
   provided context for computing a discretization of the singularity set.

   Not Collective

   Input Parameter:
.  nep - the nonlinear eigensolver context

   Output Parameters:
+  fun - location to put the function (or NULL)
-  ctx - location to stash the function context (or NULL)

   Level: advanced

.seealso: NEPNLEIGSSetSingularitiesFunction()
@*/
PetscErrorCode NEPNLEIGSGetSingularitiesFunction(NEP nep,PetscErrorCode (**fun)(NEP,PetscInt*,PetscScalar*,void*),void **ctx)
{
  PetscErrorCode ierr;

  PetscFunctionBegin;
  PetscValidHeaderSpecific(nep,NEP_CLASSID,1);
  ierr = PetscTryMethod(nep,"NEPNLEIGSGetSingularitiesFunction_C",(NEP,PetscErrorCode(**)(NEP,PetscInt*,PetscScalar*,void*),void**),(nep,fun,ctx));CHKERRQ(ierr);
  PetscFunctionReturn(0);
}

#undef __FUNCT__
#define __FUNCT__ "NEPSetFromOptions_NLEIGS"
PetscErrorCode NEPSetFromOptions_NLEIGS(PetscOptionItems *PetscOptionsObject,NEP nep)
{
  PetscErrorCode ierr;
  PC             pc;
  PCType         pctype;
  KSPType        ksptype;

  PetscFunctionBegin;
  ierr = PetscOptionsHead(PetscOptionsObject,"NEP NLEIGS Options");CHKERRQ(ierr);
  if (!nep->ksp) { ierr = NEPGetKSP(nep,&nep->ksp);CHKERRQ(ierr); }
  ierr = KSPGetPC(nep->ksp,&pc);CHKERRQ(ierr);
  ierr = KSPGetType(nep->ksp,&ksptype);CHKERRQ(ierr);
  ierr = PCGetType(pc,&pctype);CHKERRQ(ierr);
  if (!pctype && !ksptype) {
    ierr = KSPSetType(nep->ksp,KSPPREONLY);CHKERRQ(ierr);
    ierr = PCSetType(pc,PCLU);CHKERRQ(ierr);
  }
  ierr = PetscOptionsTail();CHKERRQ(ierr);
  PetscFunctionReturn(0);
}

#undef __FUNCT__
#define __FUNCT__ "NEPReset_NLEIGS"
PetscErrorCode NEPReset_NLEIGS(NEP nep)
{
  PetscErrorCode ierr;
  PetscInt       k;
  NEP_NLEIGS     *ctx=(NEP_NLEIGS*)nep->data;

  PetscFunctionBegin;
  if (nep->fui==NEP_USER_INTERFACE_SPLIT) {
    ierr = PetscFree(ctx->coeffD);CHKERRQ(ierr);
  } else {
    for (k=0;k<ctx->nmat;k++) { ierr = MatDestroy(&ctx->D[k]);CHKERRQ(ierr); }
  }
  PetscFunctionReturn(0);
}

#undef __FUNCT__
#define __FUNCT__ "NEPDestroy_NLEIGS"
PetscErrorCode NEPDestroy_NLEIGS(NEP nep)
{
  PetscErrorCode ierr;
  NEP_NLEIGS     *ctx=(NEP_NLEIGS*)nep->data;

  PetscFunctionBegin;
  ierr = PetscFree4(ctx->s,ctx->xi,ctx->beta,ctx->D);CHKERRQ(ierr);
  ierr = PetscFree(nep->data);CHKERRQ(ierr);
  ierr = PetscObjectComposeFunction((PetscObject)nep,"NEPNLEIGSSetSingularitiesFunction_C",NULL);CHKERRQ(ierr);
  ierr = PetscObjectComposeFunction((PetscObject)nep,"NEPNLEIGSGetSingularitiesFunction_C",NULL);CHKERRQ(ierr);
  PetscFunctionReturn(0);
}

#undef __FUNCT__
#define __FUNCT__ "NEPCreate_NLEIGS"
PETSC_EXTERN PetscErrorCode NEPCreate_NLEIGS(NEP nep)
{
  PetscErrorCode ierr;
  NEP_NLEIGS     *ctx;

  PetscFunctionBegin;
  ierr = PetscNewLog(nep,&ctx);CHKERRQ(ierr);
  nep->data = (void*)ctx;

  nep->ops->solve          = NEPSolve_NLEIGS;
  nep->ops->setup          = NEPSetUp_NLEIGS;
  nep->ops->setfromoptions = NEPSetFromOptions_NLEIGS;
  nep->ops->destroy        = NEPDestroy_NLEIGS;
  nep->ops->reset          = NEPReset_NLEIGS;
  nep->ops->computevectors = NEPComputeVectors_Schur;
  ierr = PetscObjectComposeFunction((PetscObject)nep,"NEPNLEIGSSetSingularitiesFunction_C",NEPNLEIGSSetSingularitiesFunction_NLEIGS);CHKERRQ(ierr);
  ierr = PetscObjectComposeFunction((PetscObject)nep,"NEPNLEIGSGetSingularitiesFunction_C",NEPNLEIGSGetSingularitiesFunction_NLEIGS);CHKERRQ(ierr);
  PetscFunctionReturn(0);
}
<|MERGE_RESOLUTION|>--- conflicted
+++ resolved
@@ -578,18 +578,12 @@
     *nq = nqt;
     if (*breakdown) {
       *M = j+1;
-<<<<<<< HEAD
-      *nq = nqt;
-      ierr = PetscFree2(x,work);CHKERRQ(ierr);
-      PetscFunctionReturn(0);
-=======
       break;
     }
     for (p=0;p<deg;p++) {
       for (i=0;i<=j+deg;i++) {
         S[i+p*ld+(j+1)*lds] /= norm;
       }
->>>>>>> 927841e2
     }
   } 
   ierr = PetscFree2(x,work);CHKERRQ(ierr);
@@ -786,7 +780,7 @@
         l = newn-k;
       }
     }
-    if(!lock && l>0) { l += k; k = 0; }
+    if (!lock && l>0) { l += k; k = 0; }
     /* Update S */
     off = nep->nconv*ldds;
     ierr = DSGetArray(nep->ds,DS_MAT_Q,&Q);CHKERRQ(ierr);
