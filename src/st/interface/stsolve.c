--- conflicted
+++ resolved
@@ -305,16 +305,12 @@
   }
   if (!st->T) {
     ierr = PetscMalloc(PetscMax(2,st->nmat)*sizeof(Mat),&st->T);CHKERRQ(ierr);
-<<<<<<< HEAD
     ierr = PetscLogObjectMemory((PetscObject)st,PetscMax(2,st->nmat)*sizeof(Mat));CHKERRQ(ierr);
-=======
-    ierr = PetscLogObjectMemory(st,PetscMax(2,st->nmat)*sizeof(Mat));CHKERRQ(ierr);
     for (i=0;i<PetscMax(2,st->nmat);i++) st->T[i] = NULL;
   } else {
     for (i=0;i<PetscMax(2,st->nmat);i++) {
       ierr = MatDestroy(&st->T[i]);CHKERRQ(ierr);
     }
->>>>>>> 9bb497dc
   }
   if (!st->w) {
     ierr = MatGetVecs(st->A[0],&st->w,NULL);CHKERRQ(ierr);
