--- conflicted
+++ resolved
@@ -112,12 +112,8 @@
   PetscErrorCode ierr;
   PetscInt       mxstep,mxrej,m,mb,ld,i,j,ireject,mx,k1;
   Vec            v,r;
-<<<<<<< HEAD
   Mat            M=NULL,K=NULL;
-  PetscScalar    *H,*B,*F,*betaF;
-=======
   PetscScalar    *H,*B,*F,*betaF,t,sgn;
->>>>>>> ab5a3707
   PetscReal      anorm,normb,avnorm,tol,err_loc,rndoff;
   PetscReal      t_out,t_new,t_now,t_step;
   PetscReal      xm,fact,s,p1,p2;
