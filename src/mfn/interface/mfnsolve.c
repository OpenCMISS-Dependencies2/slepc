--- conflicted
+++ resolved
@@ -63,14 +63,9 @@
   PetscValidHeaderSpecific(mfn,MFN_CLASSID,1);
   PetscValidHeaderSpecific(b,VEC_CLASSID,2);
   PetscCheckSameComm(mfn,1,b,2);
-<<<<<<< HEAD
-  PetscValidHeaderSpecific(x,VEC_CLASSID,3);
-  PetscCheckSameComm(mfn,1,x,3);
-  VecLocked(x,3);
-=======
   if (b!=x) PetscValidHeaderSpecific(x,VEC_CLASSID,3);
   if (b!=x) PetscCheckSameComm(mfn,1,x,3);
->>>>>>> 30b0008b
+  VecLocked(x,3);
 
   /* call setup */
   ierr = MFNSetUp(mfn);CHKERRQ(ierr);
