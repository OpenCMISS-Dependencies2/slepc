--- conflicted
+++ resolved
@@ -25,11 +25,7 @@
 #include <petsc-private/vecimpl.h>            /*I "petscvec.h" I*/
 #include <petscblaslapack.h>
 
-<<<<<<< HEAD
-PetscLogEvent SLEPC_UpdateVectors = 0,SLEPC_VecMAXPBY = 0,SLEPC_SlepcDenseMatProd = 0,SLEPC_SlepcDenseNorm = 0,SLEPC_SlepcDenseCopy = 0,SLEPC_VecsMult = 0;
-=======
 PetscLogEvent SLEPC_UpdateVectors = 0,SLEPC_VecMAXPBY = 0,SLEPC_SlepcDenseMatProd = 0,SLEPC_SlepcDenseCopy = 0,SLEPC_VecsMult = 0;
->>>>>>> 154c28b2
 
 #undef __FUNCT__
 #define __FUNCT__ "Vecs_ContiguousDestroy"
