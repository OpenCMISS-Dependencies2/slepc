/*
   Basic BV routines.

   - - - - - - - - - - - - - - - - - - - - - - - - - - - - - - - - - - - - - -
   SLEPc - Scalable Library for Eigenvalue Problem Computations
   Copyright (c) 2002-2013, Universitat Politecnica de Valencia, Spain

   This file is part of SLEPc.

   SLEPc is free software: you can redistribute it and/or modify it under  the
   terms of version 3 of the GNU Lesser General Public License as published by
   the Free Software Foundation.

   SLEPc  is  distributed in the hope that it will be useful, but WITHOUT  ANY
   WARRANTY;  without even the implied warranty of MERCHANTABILITY or  FITNESS
   FOR  A  PARTICULAR PURPOSE. See the GNU Lesser General Public  License  for
   more details.

   You  should have received a copy of the GNU Lesser General  Public  License
   along with SLEPc. If not, see <http://www.gnu.org/licenses/>.
   - - - - - - - - - - - - - - - - - - - - - - - - - - - - - - - - - - - - - -
*/

#include <slepc-private/bvimpl.h>      /*I "slepcbv.h" I*/

PetscBool         BVRegisterAllCalled = PETSC_FALSE;
PetscFunctionList BVList = 0;

#undef __FUNCT__
#define __FUNCT__ "BVSetType"
/*@C
   BVSetType - Selects the type for the BV object.

   Logically Collective on BV

   Input Parameter:
+  bv   - the basis vectors context
-  type - a known type

   Options Database Key:
.  -bv_type <type> - Sets BV type

   Level: intermediate

.seealso: BVGetType()

@*/
PetscErrorCode BVSetType(BV bv,BVType type)
{
  PetscErrorCode ierr,(*r)(BV);
  PetscBool      match;

  PetscFunctionBegin;
  PetscValidHeaderSpecific(bv,BV_CLASSID,1);
  PetscValidCharPointer(type,2);

  ierr = PetscObjectTypeCompare((PetscObject)bv,type,&match);CHKERRQ(ierr);
  if (match) PetscFunctionReturn(0);

  ierr =  PetscFunctionListFind(BVList,type,&r);CHKERRQ(ierr);
  if (!r) SETERRQ1(PetscObjectComm((PetscObject)bv),PETSC_ERR_ARG_UNKNOWN_TYPE,"Unable to find requested BV type %s",type);

  if (bv->ops->destroy) { ierr = (*bv->ops->destroy)(bv);CHKERRQ(ierr); }
  ierr = PetscMemzero(bv->ops,sizeof(struct _BVOps));CHKERRQ(ierr);

  ierr = PetscObjectChangeTypeName((PetscObject)bv,type);CHKERRQ(ierr);
  if (bv->n < 0 && bv->N < 0) {
    bv->ops->create = r;
  } else {
    ierr = PetscLogEventBegin(BV_Create,bv,0,0,0);CHKERRQ(ierr);
    ierr = (*r)(bv);CHKERRQ(ierr);
    ierr = PetscLogEventEnd(BV_Create,bv,0,0,0);CHKERRQ(ierr);
  }
  PetscFunctionReturn(0);
}

#undef __FUNCT__
#define __FUNCT__ "BVGetType"
/*@C
   BVGetType - Gets the BV type name (as a string) from the BV context.

   Not Collective

   Input Parameter:
.  bv - the basis vectors context

   Output Parameter:
.  name - name of the type of basis vectors

   Level: intermediate

.seealso: BVSetType()

@*/
PetscErrorCode BVGetType(BV bv,BVType *type)
{
  PetscFunctionBegin;
  PetscValidHeaderSpecific(bv,BV_CLASSID,1);
  PetscValidPointer(type,2);
  *type = ((PetscObject)bv)->type_name;
  PetscFunctionReturn(0);
}

#undef __FUNCT__
#define __FUNCT__ "BVSetSizes"
/*@
  BVSetSizes - Sets the local and global sizes, and the number of columns.

  Collective on BV

  Input Parameters:
+ bv - the basis vectors
. n  - the local size (or PETSC_DECIDE to have it set)
. N  - the global size (or PETSC_DECIDE)
- m  - the number of columns

  Notes:
  n and N cannot be both PETSC_DECIDE.
  If one processor calls this with N of PETSC_DECIDE then all processors must,
  otherwise the program will hang.

  Level: beginner

.seealso: BVSetSizesFromVec(), BVGetSizes(), BVResize()
@*/
PetscErrorCode BVSetSizes(BV bv,PetscInt n,PetscInt N,PetscInt m)
{
  PetscErrorCode ierr;
  PetscInt       ma;

  PetscFunctionBegin;
  PetscValidHeaderSpecific(bv,BV_CLASSID,1);
  if (N >= 0) PetscValidLogicalCollectiveInt(bv,N,3);
  PetscValidLogicalCollectiveInt(bv,m,4);
  if (N >= 0 && n > N) SETERRQ2(PETSC_COMM_SELF,PETSC_ERR_ARG_INCOMP,"Local size %D cannot be larger than global size %D",n,N);
  if (m <= 0) SETERRQ1(PETSC_COMM_SELF,PETSC_ERR_ARG_INCOMP,"Number of columns %D must be positive",m);
  if ((bv->n >= 0 || bv->N >= 0) && (bv->n != n || bv->N != N)) SETERRQ4(PETSC_COMM_SELF,PETSC_ERR_SUP,"Cannot change/reset vector sizes to %D local %D global after previously setting them to %D local %D global",n,N,bv->n,bv->N);
  if (bv->m > 0 && bv->m != m) SETERRQ2(PETSC_COMM_SELF,PETSC_ERR_SUP,"Cannot change the number of columns to %D after previously setting it to %D; use BVResize()",m,bv->m);
  bv->n = n;
  bv->N = N;
  bv->m = m;
  bv->k = m;
  if (!bv->t) {  /* create template vector and get actual dimensions */
    ierr = VecCreate(PetscObjectComm((PetscObject)bv),&bv->t);CHKERRQ(ierr);
    ierr = VecSetSizes(bv->t,bv->n,bv->N);CHKERRQ(ierr);
    ierr = VecSetFromOptions(bv->t);CHKERRQ(ierr);
    ierr = VecGetSize(bv->t,&bv->N);CHKERRQ(ierr);
    ierr = VecGetLocalSize(bv->t,&bv->n);CHKERRQ(ierr);
    if (bv->matrix) {  /* check compatible dimensions of user-provided matrix */
      ierr = MatGetLocalSize(bv->matrix,&ma,NULL);CHKERRQ(ierr);
      if (bv->n!=ma) SETERRQ2(PETSC_COMM_SELF,PETSC_ERR_ARG_INCOMP,"Local dimension %D does not match that of matrix given at BVSetMatrix %D",bv->n,ma);
    }
  }
  if (bv->ops->create) {
    ierr = PetscLogEventBegin(BV_Create,bv,0,0,0);CHKERRQ(ierr);
    ierr = (*bv->ops->create)(bv);CHKERRQ(ierr);
    ierr = PetscLogEventEnd(BV_Create,bv,0,0,0);CHKERRQ(ierr);
    bv->ops->create = 0;
  }
  PetscFunctionReturn(0);
}

#undef __FUNCT__
#define __FUNCT__ "BVSetSizesFromVec"
/*@
  BVSetSizesFromVec - Sets the local and global sizes, and the number of columns.
  Local and global sizes are specified indirectly by passing a template vector.

  Collective on BV

  Input Parameters:
+ bv - the basis vectors
. t  - the template vectors
- m  - the number of columns

  Level: beginner

.seealso: BVSetSizes(), BVGetSizes(), BVResize()
@*/
PetscErrorCode BVSetSizesFromVec(BV bv,Vec t,PetscInt m)
{
  PetscErrorCode ierr;
  PetscInt       ma;

  PetscFunctionBegin;
  PetscValidHeaderSpecific(bv,BV_CLASSID,1);
  PetscValidHeaderSpecific(t,VEC_CLASSID,2);
  PetscCheckSameComm(bv,1,t,2);
  PetscValidLogicalCollectiveInt(bv,m,3);
  if (m <= 0) SETERRQ1(PETSC_COMM_SELF,PETSC_ERR_ARG_INCOMP,"Number of columns %D must be positive",m);
  if (bv->t) SETERRQ(PETSC_COMM_SELF,PETSC_ERR_SUP,"Template vector was already set by a previous call to BVSetSizes/FromVec");
  ierr = VecGetSize(t,&bv->N);CHKERRQ(ierr);
  ierr = VecGetLocalSize(t,&bv->n);CHKERRQ(ierr);
  if (bv->matrix) {  /* check compatible dimensions of user-provided matrix */
    ierr = MatGetLocalSize(bv->matrix,&ma,NULL);CHKERRQ(ierr);
    if (bv->n!=ma) SETERRQ2(PETSC_COMM_SELF,PETSC_ERR_ARG_INCOMP,"Local dimension %D does not match that of matrix given at BVSetMatrix %D",bv->n,ma);
  }
  bv->m = m;
  bv->k = m;
  bv->t = t;
  ierr = PetscObjectReference((PetscObject)t);CHKERRQ(ierr);
  if (bv->ops->create) {
    ierr = (*bv->ops->create)(bv);CHKERRQ(ierr);
    bv->ops->create = 0;
  }
  PetscFunctionReturn(0);
}

#undef __FUNCT__
#define __FUNCT__ "BVGetSizes"
/*@
  BVGetSizes - Returns the local and global sizes, and the number of columns.

  Not Collective

  Input Parameter:
. bv - the basis vectors

  Output Parameters:
+ n  - the local size
. N  - the global size
- m  - the number of columns

  Note:
  Normal usage requires that bv has already been given its sizes, otherwise
  the call fails. However, this function can also be used to determine if
  a BV object has been initialized completely (sizes and type). For this,
  call with n=NULL and N=NULL, then a return value of m=0 indicates that
  the BV object is not ready for use yet.

  Level: beginner

.seealso: BVSetSizes(), BVSetSizesFromVec()
@*/
PetscErrorCode BVGetSizes(BV bv,PetscInt *n,PetscInt *N,PetscInt *m)
{
  PetscFunctionBegin;
  if (!bv) {
    if (m && !n && !N) *m = 0;
    PetscFunctionReturn(0);
  }
  PetscValidHeaderSpecific(bv,BV_CLASSID,1);
  if (n || N) BVCheckSizes(bv,1);
  if (n) *n = bv->n;
  if (N) *N = bv->N;
  if (m) *m = bv->m;
  if (m && !n && !N && !((PetscObject)bv)->type_name) *m = 0;
  PetscFunctionReturn(0);
}

#undef __FUNCT__
#define __FUNCT__ "BVGetNumConstraints"
/*@
  BVGetNumConstraints - Returns the number of constraints.

  Not Collective

  Input Parameter:
. bv - the basis vectors

  Output Parameters:
. nc - the number of constraints

  Level: advanced

.seealso: BVGetSizes(), BVInsertConstraints()
@*/
PetscErrorCode BVGetNumConstraints(BV bv,PetscInt *nc)
{
  PetscFunctionBegin;
  PetscValidHeaderSpecific(bv,BV_CLASSID,1);
  PetscValidPointer(nc,2);
  *nc = bv->nc;
  PetscFunctionReturn(0);
}

#undef __FUNCT__
#define __FUNCT__ "BVResize"
/*@
  BVResize - Change the number of columns.

  Collective on BV

  Input Parameters:
+ bv   - the basis vectors
. m    - the new number of columns
- copy - a flag indicating whether current values should be kept

  Note:
  Internal storage is reallocated. If the copy flag is set to true, then
  the contents are copied to the leading part of the new space.

  Level: advanced

.seealso: BVSetSizes(), BVSetSizesFromVec()
@*/
PetscErrorCode BVResize(BV bv,PetscInt m,PetscBool copy)
{
  PetscErrorCode ierr;
  PetscReal      *omega;

  PetscFunctionBegin;
  PetscValidHeaderSpecific(bv,BV_CLASSID,1);
  PetscValidLogicalCollectiveInt(bv,m,2);
  PetscValidLogicalCollectiveBool(bv,copy,3);
  PetscValidType(bv,1);
  if (m <= 0) SETERRQ1(PETSC_COMM_SELF,PETSC_ERR_ARG_INCOMP,"Number of columns %D must be positive",m);
  if (bv->nc) SETERRQ(PETSC_COMM_SELF,PETSC_ERR_ARG_WRONGSTATE,"Cannot resize a BV with constraints");
  if (bv->m == m) PetscFunctionReturn(0);

  ierr = PetscLogEventBegin(BV_Create,bv,0,0,0);CHKERRQ(ierr);
  ierr = (*bv->ops->resize)(bv,m,copy);CHKERRQ(ierr);
  ierr = PetscFree2(bv->h,bv->c);CHKERRQ(ierr);
  if (bv->omega) {
    ierr = PetscMalloc1(m,&omega);CHKERRQ(ierr);
    ierr = PetscLogObjectMemory((PetscObject)bv,m*sizeof(PetscReal));CHKERRQ(ierr);
    if (copy) {
      ierr = PetscMemcpy(omega,bv->omega,PetscMin(m,bv->m)*sizeof(PetscReal));CHKERRQ(ierr);
    }
    ierr = PetscFree(bv->omega);CHKERRQ(ierr);
    bv->omega = omega;
  }
  bv->m = m;
  bv->k = PetscMin(bv->k,m);
  bv->l = PetscMin(bv->l,m);
  ierr = PetscLogEventEnd(BV_Create,bv,0,0,0);CHKERRQ(ierr);
  PetscFunctionReturn(0);
}

#undef __FUNCT__
#define __FUNCT__ "BVSetActiveColumns"
/*@
   BVSetActiveColumns - Specify the columns that will be involved in operations.

   Logically Collective on BV

   Input Parameters:
+  bv - the basis vectors context
.  l  - number of leading columns
-  k  - number of active columns

   Notes:
   In operations such as BVMult() or BVDot(), only the first k columns are
   considered. This is useful when the BV is filled from left to right, so
   the last m-k columns do not have relevant information.

   Also in operations such as BVMult() or BVDot(), the first l columns are
   normally not included in the computation. See the manpage of each
   operation.

   In orthogonalization operations, the first l columns are treated
   differently: they participate in the orthogonalization but the computed
   coefficients are not stored.

   Level: intermediate

.seealso: BVGetActiveColumns(), BVSetSizes()
@*/
PetscErrorCode BVSetActiveColumns(BV bv,PetscInt l,PetscInt k)
{
  PetscFunctionBegin;
  PetscValidHeaderSpecific(bv,BV_CLASSID,1);
  PetscValidLogicalCollectiveInt(bv,l,2);
  PetscValidLogicalCollectiveInt(bv,k,3);
  BVCheckSizes(bv,1);
  if (k==PETSC_DECIDE || k==PETSC_DEFAULT) {
    bv->k = bv->m;
  } else {
    if (k<0 || k>bv->m) SETERRQ(PetscObjectComm((PetscObject)bv),PETSC_ERR_ARG_OUTOFRANGE,"Illegal value of k. Must be between 0 and m");
    bv->k = k;
  }
  if (l==PETSC_DECIDE || l==PETSC_DEFAULT) {
    bv->l = 0;
  } else {
    if (l<0 || l>bv->k-1) SETERRQ(PetscObjectComm((PetscObject)bv),PETSC_ERR_ARG_OUTOFRANGE,"Illegal value of l. Must be between 0 and k-1");
    bv->l = l;
  }
  PetscFunctionReturn(0);
}

#undef __FUNCT__
#define __FUNCT__ "BVGetActiveColumns"
/*@
   BVGetActiveColumns - Returns the current active dimensions.

   Not Collective

   Input Parameter:
.  bv - the basis vectors context

   Output Parameter:
+  l  - number of leading columns
-  k  - number of active columns

   Level: intermediate

.seealso: BVSetActiveColumns()
@*/
PetscErrorCode BVGetActiveColumns(BV bv,PetscInt *l,PetscInt *k)
{
  PetscFunctionBegin;
  PetscValidHeaderSpecific(bv,BV_CLASSID,1);
  if (l) *l = bv->l;
  if (k) *k = bv->k;
  PetscFunctionReturn(0);
}

#undef __FUNCT__
#define __FUNCT__ "BVSetMatrix"
/*@
   BVSetMatrix - Specifies the inner product to be used in orthogonalization.

   Collective on BV

   Input Parameters:
+  bv    - the basis vectors context
.  B     - a symmetric matrix (may be NULL)
-  indef - a flag indicating if the matrix is indefinite

   Notes:
   This is used to specify a non-standard inner product, whose matrix
   representation is given by B. Then, all inner products required during
   orthogonalization are computed as (x,y)_B=y^H*B*x rather than the
   standard form (x,y)=y^H*x.

   Matrix B must be real symmetric (or complex Hermitian). A genuine inner
   product requires that B is also positive (semi-)definite. However, we
   also allow for an indefinite B (setting indef=PETSC_TRUE), in which
   case the orthogonalization uses an indefinite inner product.

   This affects operations BVDot(), BVNorm(), BVOrthogonalize(), and variants.

   Setting B=NULL has the same effect as if the identity matrix was passed.

   Level: advanced

.seealso: BVGetMatrix(), BVDot(), BVNorm(), BVOrthogonalize()
@*/
PetscErrorCode BVSetMatrix(BV bv,Mat B,PetscBool indef)
{
  PetscErrorCode ierr;
  PetscInt       m,n;

  PetscFunctionBegin;
  PetscValidHeaderSpecific(bv,BV_CLASSID,1);
<<<<<<< HEAD
  PetscValidType(bv,1);
  PetscValidLogicalCollectiveBool(bv,indef,3);
  if (B) {
    PetscValidHeaderSpecific(B,MAT_CLASSID,2);
    BVCheckSizes(bv,1);
=======
  PetscValidLogicalCollectiveBool(bv,indef,3);
  if (B) {
    PetscValidHeaderSpecific(B,MAT_CLASSID,2);
>>>>>>> 15363871
    ierr = MatGetLocalSize(B,&m,&n);CHKERRQ(ierr);
    if (m!=n) SETERRQ(PETSC_COMM_SELF,PETSC_ERR_ARG_SIZ,"Matrix must be square");
    if (bv->m && bv->n!=n) SETERRQ2(PETSC_COMM_SELF,PETSC_ERR_ARG_INCOMP,"Mismatching local dimension BV %D, Mat %D",bv->n,n);
  }
  ierr = MatDestroy(&bv->matrix);CHKERRQ(ierr);
  if (B) PetscObjectReference((PetscObject)B);
  bv->matrix = B;
  bv->indef  = indef;
  if (B && !bv->Bx) {
    ierr = MatGetVecs(B,&bv->Bx,NULL);CHKERRQ(ierr);
    ierr = PetscLogObjectParent((PetscObject)bv,(PetscObject)bv->Bx);CHKERRQ(ierr);
  }
  PetscFunctionReturn(0);
}

#undef __FUNCT__
#define __FUNCT__ "BVGetMatrix"
/*@C
   BVGetMatrix - Retrieves the matrix representation of the inner product.

   Not collective, though a parallel Mat may be returned

   Input Parameter:
.  bv    - the basis vectors context

   Output Parameter:
+  B     - the matrix of the inner product (may be NULL)
-  indef - the flag indicating if the matrix is indefinite

   Level: advanced

.seealso: BVSetMatrix()
@*/
PetscErrorCode BVGetMatrix(BV bv,Mat *B,PetscBool *indef)
{
  PetscFunctionBegin;
  PetscValidHeaderSpecific(bv,BV_CLASSID,1);
  if (B)     *B     = bv->matrix;
  if (indef) *indef = bv->indef;
  PetscFunctionReturn(0);
}

#undef __FUNCT__
#define __FUNCT__ "BVSetSignature"
/*@
   BVSetSignature - Sets the signature matrix to be used in orthogonalization.

   Logically Collective on BV

   Input Parameter:
+  bv    - the basis vectors context
-  omega - a vector representing the diagonal of the signature matrix

   Note:
   The signature matrix Omega = V'*B*V is relevant only for an indefinite B.

   Level: developer

.seealso: BVSetMatrix(), BVGetSignature()
@*/
PetscErrorCode BVSetSignature(BV bv,Vec omega)
{
  PetscErrorCode ierr;
  PetscInt       i,n;
  PetscScalar    *pomega;

  PetscFunctionBegin;
  PetscValidHeaderSpecific(bv,BV_CLASSID,1);
  BVCheckSizes(bv,1);
  PetscValidHeaderSpecific(omega,VEC_CLASSID,2);
  PetscValidType(omega,2);

  ierr = VecGetSize(omega,&n);CHKERRQ(ierr);
  if (n!=bv->k) SETERRQ2(PetscObjectComm((PetscObject)bv),PETSC_ERR_ARG_SIZ,"Vec argument has %D elements, should be %D",n,bv->k);
  if (bv->indef) {
    if (!bv->omega) {
      ierr = PetscMalloc1(bv->nc+bv->m,&bv->omega);CHKERRQ(ierr);
      ierr = PetscLogObjectMemory((PetscObject)bv,(bv->nc+bv->m)*sizeof(PetscReal));CHKERRQ(ierr);
    }
    ierr = VecGetArray(omega,&pomega);CHKERRQ(ierr);
    for (i=0;i<n;i++) bv->omega[bv->nc+i] = PetscRealPart(pomega[i]);
    ierr = VecRestoreArray(omega,&pomega);CHKERRQ(ierr);
  } else {
    ierr = PetscInfo(bv,"Ignoring signature because BV is not indefinite\n");CHKERRQ(ierr);
  }
  PetscFunctionReturn(0);
}

#undef __FUNCT__
#define __FUNCT__ "BVGetSignature"
/*@
   BVGetSignature - Retrieves the signature matrix from last orthogonalization.

   Not collective

   Input Parameter:
.  bv    - the basis vectors context

   Output Parameter:
.  omega - a vector representing the diagonal of the signature matrix

   Note:
   The signature matrix Omega = V'*B*V is relevant only for an indefinite B.

   Level: developer

.seealso: BVSetMatrix(), BVSetSignature()
@*/
PetscErrorCode BVGetSignature(BV bv,Vec omega)
{
  PetscErrorCode ierr;
  PetscInt       i,n;
  PetscScalar    *pomega;

  PetscFunctionBegin;
  PetscValidHeaderSpecific(bv,BV_CLASSID,1);
  BVCheckSizes(bv,1);
  PetscValidHeaderSpecific(omega,VEC_CLASSID,2);
  PetscValidType(omega,2);

  ierr = VecGetSize(omega,&n);CHKERRQ(ierr);
  if (n!=bv->k) SETERRQ2(PetscObjectComm((PetscObject)bv),PETSC_ERR_ARG_SIZ,"Vec argument has %D elements, should be %D",n,bv->k);
  if (bv->indef && bv->omega) {
    ierr = VecGetArray(omega,&pomega);CHKERRQ(ierr);
    for (i=0;i<n;i++) pomega[i] = bv->omega[bv->nc+i];
    ierr = VecRestoreArray(omega,&pomega);CHKERRQ(ierr);
  } else {
    ierr = VecSet(omega,1.0);CHKERRQ(ierr);
  }
  PetscFunctionReturn(0);
}

#undef __FUNCT__
#define __FUNCT__ "BVSetFromOptions"
/*@
   BVSetFromOptions - Sets BV options from the options database.

   Collective on BV

   Input Parameter:
.  bv - the basis vectors context

   Level: beginner
@*/
PetscErrorCode BVSetFromOptions(BV bv)
{
  PetscErrorCode ierr;
  char           type[256];
  PetscBool      flg;
  PetscReal      r;
  PetscInt       i,j;
  const char     *orth_list[2] = {"cgs","mgs"};
  const char     *ref_list[3] = {"ifneeded","never","always"};

  PetscFunctionBegin;
  PetscValidHeaderSpecific(bv,BV_CLASSID,1);
  if (!BVRegisterAllCalled) { ierr = BVRegisterAll();CHKERRQ(ierr); }
  ierr = PetscObjectOptionsBegin((PetscObject)bv);CHKERRQ(ierr);
    ierr = PetscOptionsFList("-bv_type","Basis Vectors type","BVSetType",BVList,(char*)(((PetscObject)bv)->type_name?((PetscObject)bv)->type_name:BVSVEC),type,256,&flg);CHKERRQ(ierr);
    if (flg) {
      ierr = BVSetType(bv,type);CHKERRQ(ierr);
    }
    /*
      Set the type if it was never set.
    */
    if (!((PetscObject)bv)->type_name) {
      ierr = BVSetType(bv,BVSVEC);CHKERRQ(ierr);
    }

    i = bv->orthog_type;
    ierr = PetscOptionsEList("-bv_orthog_type","Orthogonalization method","BVSetOrthogonalization",orth_list,2,orth_list[i],&i,NULL);CHKERRQ(ierr);
    j = bv->orthog_ref;
    ierr = PetscOptionsEList("-bv_orthog_refine","Iterative refinement mode during orthogonalization","BVSetOrthogonalization",ref_list,3,ref_list[j],&j,NULL);CHKERRQ(ierr);
    r = bv->orthog_eta;
    ierr = PetscOptionsReal("-bv_orthog_eta","Parameter of iterative refinement during orthogonalization","BVSetOrthogonalization",r,&r,NULL);CHKERRQ(ierr);
    ierr = BVSetOrthogonalization(bv,(BVOrthogType)i,(BVOrthogRefineType)j,r);CHKERRQ(ierr);

    if (bv->ops->setfromoptions) {
      ierr = (*bv->ops->setfromoptions)(bv);CHKERRQ(ierr);
    }
    ierr = PetscObjectProcessOptionsHandlers((PetscObject)bv);CHKERRQ(ierr);
  ierr = PetscOptionsEnd();CHKERRQ(ierr);
  PetscFunctionReturn(0);
}

#undef __FUNCT__
#define __FUNCT__ "BVSetOrthogonalization"
/*@
   BVSetOrthogonalization - Specifies the type of orthogonalization technique
   to be used (classical or modified Gram-Schmidt with or without refinement).

   Logically Collective on BV

   Input Parameters:
+  bv     - the basis vectors context
.  type   - the type of orthogonalization technique
.  refine - type of refinement
-  eta    - parameter for selective refinement

   Options Database Keys:
+  -bv_orthog_type <type> - Where <type> is cgs for Classical Gram-Schmidt orthogonalization
                         (default) or mgs for Modified Gram-Schmidt orthogonalization
.  -bv_orthog_refine <ref> - Where <ref> is one of never, ifneeded (default) or always
-  -bv_orthog_eta <eta> -  For setting the value of eta

   Notes:
   The default settings work well for most problems.

   The parameter eta should be a real value between 0 and 1 (or PETSC_DEFAULT).
   The value of eta is used only when the refinement type is "ifneeded".

   When using several processors, MGS is likely to result in bad scalability.

   Level: advanced

.seealso: BVOrthogonalizeColumn(), BVGetOrthogonalization(), BVOrthogType, BVOrthogRefineType
@*/
PetscErrorCode BVSetOrthogonalization(BV bv,BVOrthogType type,BVOrthogRefineType refine,PetscReal eta)
{
  PetscFunctionBegin;
  PetscValidHeaderSpecific(bv,BV_CLASSID,1);
  PetscValidLogicalCollectiveEnum(bv,type,2);
  PetscValidLogicalCollectiveEnum(bv,refine,3);
  PetscValidLogicalCollectiveReal(bv,eta,4);
  switch (type) {
    case BV_ORTHOG_CGS:
    case BV_ORTHOG_MGS:
      bv->orthog_type = type;
      break;
    default:
      SETERRQ(PetscObjectComm((PetscObject)bv),PETSC_ERR_ARG_WRONG,"Unknown orthogonalization type");
  }
  switch (refine) {
    case BV_ORTHOG_REFINE_NEVER:
    case BV_ORTHOG_REFINE_IFNEEDED:
    case BV_ORTHOG_REFINE_ALWAYS:
      bv->orthog_ref = refine;
      break;
    default:
      SETERRQ(PetscObjectComm((PetscObject)bv),PETSC_ERR_ARG_WRONG,"Unknown refinement type");
  }
  if (eta == PETSC_DEFAULT) {
    bv->orthog_eta = 0.7071;
  } else {
    if (eta <= 0.0 || eta > 1.0) SETERRQ(PetscObjectComm((PetscObject)bv),PETSC_ERR_ARG_OUTOFRANGE,"Invalid eta value");
    bv->orthog_eta = eta;
  }
  PetscFunctionReturn(0);
}

#undef __FUNCT__
#define __FUNCT__ "BVGetOrthogonalization"
/*@C
   BVGetOrthogonalization - Gets the orthogonalization settings from the BV object.

   Not Collective

   Input Parameter:
.  bv - basis vectors context

   Output Parameter:
+  type   - type of orthogonalization technique
.  refine - type of refinement
-  eta    - parameter for selective refinement

   Level: advanced

.seealso: BVOrthogonalizeColumn(), BVSetOrthogonalization(), BVOrthogType, BVOrthogRefineType
@*/
PetscErrorCode BVGetOrthogonalization(BV bv,BVOrthogType *type,BVOrthogRefineType *refine,PetscReal *eta)
{
  PetscFunctionBegin;
  PetscValidHeaderSpecific(bv,BV_CLASSID,1);
  if (type)   *type   = bv->orthog_type;
  if (refine) *refine = bv->orthog_ref;
  if (eta)    *eta    = bv->orthog_eta;
  PetscFunctionReturn(0);
}

#undef __FUNCT__
#define __FUNCT__ "BVGetColumn"
/*@
   BVGetColumn - Returns a Vec object that contains the entries of the
   requested column of the basis vectors object.

   Collective on BV

   Input Parameters:
+  bv - the basis vectors context
-  j  - the index of the requested column

   Output Parameter:
.  v  - vector containing the jth column

   Notes:
   The returned Vec must be seen as a reference (not a copy) of the BV
   column, that is, modifying the Vec will change the BV entries as well.

   The returned Vec must not be destroyed. BVRestoreColumn() must be
   called when it is no longer needed. At most, two columns can be fetched,
   that is, this function can only be called twice before the corresponding
   BVRestoreColumn() is invoked.

   A negative index j selects the i-th constraint, where i=-j. Constraints
   should not be modified.

   Level: beginner

.seealso: BVRestoreColumn(), BVInsertConstraints()
@*/
PetscErrorCode BVGetColumn(BV bv,PetscInt j,Vec *v)
{
  PetscErrorCode ierr;
  PetscInt       l;

  PetscFunctionBegin;
  PetscValidHeaderSpecific(bv,BV_CLASSID,1);
  PetscValidType(bv,1);
  BVCheckSizes(bv,1);
  PetscValidLogicalCollectiveInt(bv,j,2);
  if (j<0 && -j>bv->nc) SETERRQ2(PetscObjectComm((PetscObject)bv),PETSC_ERR_ARG_OUTOFRANGE,"You requested constraint %D but only %D are available",-j,bv->nc);
  if (j>=bv->m) SETERRQ2(PetscObjectComm((PetscObject)bv),PETSC_ERR_ARG_OUTOFRANGE,"You requested column %D but only %D are available",j,bv->m);
  if (j==bv->ci[0] || j==bv->ci[1]) SETERRQ1(PetscObjectComm((PetscObject)bv),PETSC_ERR_SUP,"Column %D already fetched in a previous call to BVGetColumn",j);
  l = BVAvailableVec;
  if (l==-1) SETERRQ(PetscObjectComm((PetscObject)bv),PETSC_ERR_SUP,"Too many requested columns; you must call BVReleaseColumn for one of the previously fetched columns");
  ierr = (*bv->ops->getcolumn)(bv,j,v);CHKERRQ(ierr);
  bv->ci[l] = j;
  ierr = PetscObjectStateGet((PetscObject)bv->cv[l],&bv->st[l]);CHKERRQ(ierr);
  ierr = PetscObjectGetId((PetscObject)bv->cv[l],&bv->id[l]);CHKERRQ(ierr);
  *v = bv->cv[l];
  PetscFunctionReturn(0);
}

#undef __FUNCT__
#define __FUNCT__ "BVRestoreColumn"
/*@
   BVRestoreColumn - Restore a column obtained with BVGetColumn().

   Logically Collective on BV

   Input Parameters:
+  bv - the basis vectors context
.  j  - the index of the column
-  v  - vector obtained with BVGetColumn()

   Note:
   The arguments must match the corresponding call to BVGetColumn().

   Level: beginner

.seealso: BVGetColumn()
@*/
PetscErrorCode BVRestoreColumn(BV bv,PetscInt j,Vec *v)
{
  PetscErrorCode   ierr;
  PetscObjectId    id;
  PetscObjectState st;
  PetscInt         l;

  PetscFunctionBegin;
  PetscValidHeaderSpecific(bv,BV_CLASSID,1);
  PetscValidType(bv,1);
  BVCheckSizes(bv,1);
  PetscValidLogicalCollectiveInt(bv,j,2);
  PetscValidPointer(v,3);
  PetscValidHeaderSpecific(*v,VEC_CLASSID,3);
  if (j<0 && -j>bv->nc) SETERRQ2(PetscObjectComm((PetscObject)bv),PETSC_ERR_ARG_OUTOFRANGE,"You requested constraint %D but only %D are available",-j,bv->nc);
  if (j>=bv->m) SETERRQ2(PetscObjectComm((PetscObject)bv),PETSC_ERR_ARG_OUTOFRANGE,"You requested column %D but only %D are available",j,bv->m);
  if (j!=bv->ci[0] && j!=bv->ci[1]) SETERRQ1(PetscObjectComm((PetscObject)bv),PETSC_ERR_ARG_WRONG,"Column %D has not been fetched with a call to BVGetColumn",j);
  l = (j==bv->ci[0])? 0: 1;
  ierr = PetscObjectGetId((PetscObject)*v,&id);CHKERRQ(ierr);
  if (id!=bv->id[l]) SETERRQ(PetscObjectComm((PetscObject)bv),PETSC_ERR_ARG_WRONG,"Argument 3 is not the same Vec that was obtained with BVGetColumn");
  ierr = PetscObjectStateGet((PetscObject)*v,&st);CHKERRQ(ierr);
  if (st!=bv->st[l]) {
    ierr = PetscObjectStateIncrease((PetscObject)bv);CHKERRQ(ierr);
  }
  if (bv->ops->restorecolumn) {
    ierr = (*bv->ops->restorecolumn)(bv,j,v);CHKERRQ(ierr);
  } else bv->cv[l] = NULL;
  bv->ci[l] = -bv->nc-1;
  bv->st[l] = -1;
  bv->id[l] = 0;
  *v = NULL;
  PetscFunctionReturn(0);
}

#undef __FUNCT__
#define __FUNCT__ "BVGetVec"
/*@
   BVGetVec - Creates a new Vec object with the same type and dimensions
   as the columns of the basis vectors object.

   Collective on BV

   Input Parameter:
.  bv - the basis vectors context

   Output Parameter:
.  v  - the new vector

   Note:
   The user is responsible of destroying the returned vector.

   Level: beginner
@*/
PetscErrorCode BVGetVec(BV bv,Vec *v)
{
  PetscErrorCode ierr;

  PetscFunctionBegin;
  PetscValidHeaderSpecific(bv,BV_CLASSID,1);
  BVCheckSizes(bv,1);
  PetscValidPointer(v,2);
  ierr = VecDuplicate(bv->t,v);CHKERRQ(ierr);
  PetscFunctionReturn(0);
}

#undef __FUNCT__
#define __FUNCT__ "BVDuplicate"
/*@
   BVDuplicate - Creates a new basis vector object of the same type and
   dimensions as an existing one.

   Collective on BV

   Input Parameter:
.  V - basis vectors context

   Output Parameter:
.  W - location to put the new BV

   Notes:
   The new BV has the same type and dimensions as V, and it shares the same
   template vector. Also, the inner product matrix and orthogonalization
   options are copied.

   BVDuplicate() DOES NOT COPY the entries, but rather allocates storage
   for the new basis vectors. Use BVCopy() to copy the contents.

   Level: intermediate

.seealso: BVCreate(), BVSetSizesFromVec(), BVCopy()
@*/
PetscErrorCode BVDuplicate(BV V,BV *W)
{
  PetscErrorCode ierr;

  PetscFunctionBegin;
  PetscValidHeaderSpecific(V,BV_CLASSID,1);
  PetscValidType(V,1);
  BVCheckSizes(V,1);
  PetscValidPointer(W,2);
  ierr = BVCreate(PetscObjectComm((PetscObject)V),W);CHKERRQ(ierr);
  ierr = BVSetSizesFromVec(*W,V->t,V->m);CHKERRQ(ierr);
  ierr = BVSetType(*W,((PetscObject)V)->type_name);CHKERRQ(ierr);
  ierr = BVSetMatrix(*W,V->matrix,V->indef);CHKERRQ(ierr);
  ierr = BVSetOrthogonalization(*W,V->orthog_type,V->orthog_ref,V->orthog_eta);CHKERRQ(ierr);
  ierr = PetscObjectStateIncrease((PetscObject)*W);CHKERRQ(ierr);
  PetscFunctionReturn(0);
}

#undef __FUNCT__
#define __FUNCT__ "BVCopy"
/*@
   BVCopy - Copies a basis vector object into another one, W <- V.

   Logically Collective on BV

   Input Parameter:
.  V - basis vectors context

   Output Parameter:
.  W - the copy

   Note:
   Both V and W must be distributed in the same manner; local copies are
   done. Only active columns (excluding the leading ones) are copied.
   In the destination W, columns are overwritten starting from the leading ones.
   Constraints are not copied.

   Level: beginner

.seealso: BVCopyVec(), BVCopyColumn(), BVDuplicate(), BVSetActiveColumns()
@*/
PetscErrorCode BVCopy(BV V,BV W)
{
  PetscErrorCode ierr;

  PetscFunctionBegin;
  PetscValidHeaderSpecific(V,BV_CLASSID,1);
  PetscValidType(V,1);
  BVCheckSizes(V,1);
  PetscValidHeaderSpecific(W,BV_CLASSID,2);
  PetscValidType(W,2);
  BVCheckSizes(W,2);
  PetscCheckSameTypeAndComm(V,1,W,2);
  if (V->n!=W->n) SETERRQ2(PETSC_COMM_SELF,PETSC_ERR_ARG_INCOMP,"Mismatching local dimension V %D, W %D",V->n,W->n);
  if (V->k-V->l>W->m-W->l) SETERRQ2(PETSC_COMM_SELF,PETSC_ERR_ARG_SIZ,"W has %D non-leading columns, not enough to store %D columns",W->m-W->l,V->k-V->l);
  if (!V->n) PetscFunctionReturn(0);

  ierr = PetscLogEventBegin(BV_Copy,V,W,0,0);CHKERRQ(ierr);
  ierr = (*V->ops->copy)(V,W);CHKERRQ(ierr);
  ierr = PetscLogEventEnd(BV_Copy,V,W,0,0);CHKERRQ(ierr);
  PetscFunctionReturn(0);
}

#undef __FUNCT__
#define __FUNCT__ "BVCopyVec"
/*@
   BVCopyVec - Copies one of the columns of a basis vectors object into a Vec.

   Logically Collective on BV

   Input Parameter:
+  V - basis vectors context
-  j - the column number to be copied

   Output Parameter:
.  w - the copied column

   Note:
   Both V and w must be distributed in the same manner; local copies are done.

   Level: beginner

.seealso: BVCopy(), BVCopyColumn()
@*/
PetscErrorCode BVCopyVec(BV V,PetscInt j,Vec w)
{
  PetscErrorCode ierr;
  PetscInt       n,N;
  Vec            z;

  PetscFunctionBegin;
  PetscValidHeaderSpecific(V,BV_CLASSID,1);
  PetscValidType(V,1);
  BVCheckSizes(V,1);
  PetscValidLogicalCollectiveInt(V,j,2);
  PetscValidHeaderSpecific(w,VEC_CLASSID,3);
  PetscCheckSameComm(V,1,w,3);

  ierr = VecGetSize(w,&N);CHKERRQ(ierr);
  ierr = VecGetLocalSize(w,&n);CHKERRQ(ierr);
  if (N!=V->N || n!=V->n) SETERRQ4(PetscObjectComm((PetscObject)V),PETSC_ERR_ARG_INCOMP,"Vec sizes (global %D, local %D) do not match BV sizes (global %D, local %D)",N,n,V->N,V->n);

  ierr = PetscLogEventBegin(BV_Copy,V,w,0,0);CHKERRQ(ierr);
  ierr = BVGetColumn(V,j,&z);CHKERRQ(ierr);
  ierr = VecCopy(z,w);CHKERRQ(ierr);
  ierr = BVRestoreColumn(V,j,&z);CHKERRQ(ierr);
  ierr = PetscLogEventEnd(BV_Copy,V,w,0,0);CHKERRQ(ierr);
  PetscFunctionReturn(0);
}

#undef __FUNCT__
#define __FUNCT__ "BVCopyColumn"
/*@
   BVCopyColumn - Copies the values from one of the columns to another one.

   Logically Collective on BV

   Input Parameter:
+  V - basis vectors context
.  j - the number of the source column
-  i - the number of the destination column

   Level: beginner

.seealso: BVCopy(), BVCopyVec()
@*/
PetscErrorCode BVCopyColumn(BV V,PetscInt j,PetscInt i)
{
  PetscErrorCode ierr;
  Vec            z,w;

  PetscFunctionBegin;
  PetscValidHeaderSpecific(V,BV_CLASSID,1);
  PetscValidType(V,1);
  BVCheckSizes(V,1);
  PetscValidLogicalCollectiveInt(V,j,2);
  PetscValidLogicalCollectiveInt(V,i,3);

  ierr = PetscLogEventBegin(BV_Copy,V,w,0,0);CHKERRQ(ierr);
  ierr = BVGetColumn(V,j,&z);CHKERRQ(ierr);
  ierr = BVGetColumn(V,i,&w);CHKERRQ(ierr);
  ierr = VecCopy(z,w);CHKERRQ(ierr);
  ierr = BVRestoreColumn(V,j,&z);CHKERRQ(ierr);
  ierr = BVRestoreColumn(V,i,&w);CHKERRQ(ierr);
  ierr = PetscLogEventEnd(BV_Copy,V,w,0,0);CHKERRQ(ierr);
  PetscFunctionReturn(0);
}
<|MERGE_RESOLUTION|>--- conflicted
+++ resolved
@@ -443,17 +443,9 @@
 
   PetscFunctionBegin;
   PetscValidHeaderSpecific(bv,BV_CLASSID,1);
-<<<<<<< HEAD
-  PetscValidType(bv,1);
   PetscValidLogicalCollectiveBool(bv,indef,3);
   if (B) {
     PetscValidHeaderSpecific(B,MAT_CLASSID,2);
-    BVCheckSizes(bv,1);
-=======
-  PetscValidLogicalCollectiveBool(bv,indef,3);
-  if (B) {
-    PetscValidHeaderSpecific(B,MAT_CLASSID,2);
->>>>>>> 15363871
     ierr = MatGetLocalSize(B,&m,&n);CHKERRQ(ierr);
     if (m!=n) SETERRQ(PETSC_COMM_SELF,PETSC_ERR_ARG_SIZ,"Matrix must be square");
     if (bv->m && bv->n!=n) SETERRQ2(PETSC_COMM_SELF,PETSC_ERR_ARG_INCOMP,"Mismatching local dimension BV %D, Mat %D",bv->n,n);
