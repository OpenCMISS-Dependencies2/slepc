#
#  - - - - - - - - - - - - - - - - - - - - - - - - - - - - - - - - - - - - - -
#  SLEPc - Scalable Library for Eigenvalue Problem Computations
#  Copyright (c) 2002-2020, Universitat Politecnica de Valencia, Spain
#
#  This file is part of SLEPc.
#  SLEPc is distributed under a 2-clause BSD license (see LICENSE).
#  - - - - - - - - - - - - - - - - - - - - - - - - - - - - - - - - - - - - - -
#

import os,shutil,log,package
try:
  from urllib import urlretrieve
except ImportError:
  from urllib.request import urlretrieve

class HPDDM(package.Package):

  def __init__(self,argdb,log):
    package.Package.__init__(self,argdb,log)
    self.packagename    = 'hpddm'
    self.downloadable   = True
    self.gitcommit      = '21c972f2488edbbd4948c937d7c929b38de9def7'
    self.url            = 'https://github.com/hpddm/hpddm/archive/'+self.gitcommit+'.tar.gz'
    self.archive        = self.gitcommit+'.tar.gz'
    self.dirname        = 'hpddm-'+self.gitcommit
    self.supportssingle = True
    self.supports64bint = True
    self.ProcessArgs(argdb)

  def Precondition(self,petsc):
    pkg = self.packagename.upper()
    if not petsc.cxxdialectcxx11:
      self.log.Exit(pkg+' requires C++11')
    if not petsc.buildsharedlib:
      self.log.Exit(pkg+' requires a shared library build')
<<<<<<< HEAD
    if self.packagename in petsc.packages:
=======
    if petsc.hpddm:
>>>>>>> 07f9782b
      self.log.Exit(pkg+' requires PETSc to be built without '+pkg)
    package.Package.Precondition(self,petsc)

  def DownloadAndInstall(self,slepcconf,slepcvars,slepc,petsc,archdir,prefixdir):
    externdir = slepc.CreateDir(archdir,'externalpackages')
    builddir  = self.Download(externdir,slepc.downloaddir)
    incdir,libdir = slepc.CreatePrefixDirs(prefixdir)
    g = open(os.path.join(builddir,'SONAME_SL_LINKER'),'w')
    g.write('include '+os.path.join(petsc.dir,petsc.arch,'lib','petsc','conf','petscvariables')+'\n')
    g.write('soname:\n')
    g.write('\t@echo $(call SONAME_FUNCTION,'+os.path.join(libdir,'libhpddm_petsc')+',0)\n')
    g.write('sl_linker:\n')
    g.write('\t@echo $(call SL_LINKER_FUNCTION,'+os.path.join(libdir,'libhpddm_petsc')+',0,0)\n')
    g.close()
    d = os.path.join(petsc.dir,petsc.arch,'lib')
    l = petsc.slflag+d+' -L'+d+' -lpetsc'
    d = libdir
    if petsc.isinstall:
      urlretrieve('https://www.mcs.anl.gov/petsc/petsc-current/src/ksp/ksp/impls/hpddm/hpddm.cxx',os.path.join(builddir,'interface','ksphpddm.cxx'));
      urlretrieve('https://www.mcs.anl.gov/petsc/petsc-current/src/ksp/pc/impls/hpddm/hpddm.cxx',os.path.join(builddir,'interface','pchpddm.cxx'));
      urlretrieve('https://www.mcs.anl.gov/petsc/petsc-master/src/ksp/pc/impls/bjacobi/bjacobi.h',os.path.join(builddir,'include','bjacobi.h'));
      urlretrieve('https://www.mcs.anl.gov/petsc/petsc-master/src/ksp/pc/impls/asm/asm.h',os.path.join(builddir,'include','asm.h'));
      (result,output) = self.RunCommand('sed -i.bak -e \'s@../src/ksp/pc/impls/bjacobi/@@\' -e \'s@../src/ksp/pc/impls/asm/@@\' '+os.path.join(builddir,'interface','ksphpddm.cxx'))
      if result:
        self.log.Exit('Patching petsc/src/ksp/ksp/impls/hpddm/hpddm.cxx failed')
      result,output = self.RunCommand('sed -i.bak \'s@../src/ksp/pc/impls/asm/@@\' '+os.path.join(builddir,'include','HPDDM_PETSc.hpp'))
      if result:
        self.log.Exit('Patching '+os.path.join(builddir,'include','HPDDM_PETSc.hpp')+' failed')
    else:
      shutil.copyfile(os.path.join(petsc.dir,'src','ksp','ksp','impls','hpddm','hpddm.cxx'),os.path.join(builddir,'interface','ksphpddm.cxx'))
      shutil.copyfile(os.path.join(petsc.dir,'src','ksp','pc','impls','hpddm','hpddm.cxx'),os.path.join(builddir,'interface','pchpddm.cxx'))
    cmd = petsc.cxx+' '+petsc.cxx_flags+' -I'+os.path.join('.','include')+' -I'+os.path.join(petsc.dir,petsc.arch,'include')+' -I'+os.path.join(slepc.dir,'include')+' -I'+os.path.join(archdir,'include')+' -I'+os.path.join(petsc.dir,'include')+' -DPETSC_HAVE_SLEPC=1 -DSLEPC_LIB_DIR="'+d+'"'
    (result,output) = self.RunCommand('cd '+builddir+'&&'+cmd+' '+os.path.join('interface','ksphpddm.cxx')+' -c -o '+os.path.join('interface','ksphpddm.o')+'&&'+cmd+' '+os.path.join('interface','pchpddm.cxx')+' -c -o '+os.path.join('interface','pchpddm.o')+'&&'+cmd+' '+os.path.join('interface','hpddm_petsc.cpp')+' -c -o '+os.path.join('interface','hpddm_petsc.o'))
    if result:
      self.log.Exit('Compilation of HPDDM failed')
    (result,output) = self.RunCommand('cd '+builddir+'&& make -f SONAME_SL_LINKER soname && make -f SONAME_SL_LINKER sl_linker')
    if result:
      self.log.Exit('Calling PETSc SONAME_FUNCTION or SL_LINKER_FUNCTION failed')
    lines = output.splitlines()
    (result,output) = self.RunCommand('cd '+builddir+'&& '+petsc.cxx+' '+petsc.cxx_flags+' '+os.path.join('interface','hpddm_petsc.o')+' '+os.path.join('interface','pchpddm.o')+' '+os.path.join('interface','ksphpddm.o')+' -o '+lines[0]+' '+lines[1]+' '+l+' && ln -sf '+lines[0]+' '+os.path.join(d,'libhpddm_petsc.'+petsc.sl_suffix))
    if result:
      self.log.Exit('Installation of HPDDM failed')
    for root,dirs,files in os.walk(os.path.join(builddir,'include')):
      for name in files:
        shutil.copyfile(os.path.join(builddir,'include',name),os.path.join(incdir,name))
    l = petsc.slflag+d+' -L'+d+' -lhpddm_petsc'
    f = '-I'+incdir
    # Write configuration files
    slepcconf.write('#define SLEPC_HAVE_HPDDM 1\n')
    slepcvars.write('HPDDM_LIB = '+l+'\n')
    slepcvars.write('HPDDM_INCLUDE = '+f+'\n')
    self.packageflags = [l] + [f]
    self.havepackage = True
<|MERGE_RESOLUTION|>--- conflicted
+++ resolved
@@ -34,11 +34,7 @@
       self.log.Exit(pkg+' requires C++11')
     if not petsc.buildsharedlib:
       self.log.Exit(pkg+' requires a shared library build')
-<<<<<<< HEAD
     if self.packagename in petsc.packages:
-=======
-    if petsc.hpddm:
->>>>>>> 07f9782b
       self.log.Exit(pkg+' requires PETSc to be built without '+pkg)
     package.Package.Precondition(self,petsc)
 
