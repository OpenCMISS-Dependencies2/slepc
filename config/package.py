from __future__ import print_function
#
#  - - - - - - - - - - - - - - - - - - - - - - - - - - - - - - - - - - - - - -
#  SLEPc - Scalable Library for Eigenvalue Problem Computations
#  Copyright (c) 2002-2020, Universitat Politecnica de Valencia, Spain
#
#  This file is part of SLEPc.
#  SLEPc is distributed under a 2-clause BSD license (see LICENSE).
#  - - - - - - - - - - - - - - - - - - - - - - - - - - - - - - - - - - - - - -
#

import os, sys, tempfile, shutil, tarfile
import log, argdb
try:
  from urllib import urlretrieve
except ImportError:
  from urllib.request import urlretrieve
try:
  import urlparse
except ImportError:
  from urllib import parse as urlparse
if sys.version_info < (3,):
  import commands
else:
  import subprocess
import socket

# Fix parsing for nonstandard schemes
urlparse.uses_netloc.extend(['bk', 'ssh', 'svn'])

class Package:

  def __init__(self,argdb,log):
    self.installable     = False  # an already installed package can be picked --with-xxx-dir
    self.frommkl         = False  # it is included in MKL
    self.downloadable    = False  # package can be downloaded and installed with --download-xxx
    self.downloadpackage = 0
    self.packagedir      = ''
    self.packagelibs     = []
    self.packageincludes = []
    self.packageurl      = ''
    self.buildflags      = ''
    self.log             = log
    self.supportsscalar  = ['real', 'complex']
    self.supportssingle  = False
    self.supports64bint  = False
    self.fortran         = False
    self.hasheaders      = False
    self.hasdloadflags   = False

  def RunCommand(self,instr):
    try:
      self.log.write('- '*35+'\nRunning command:\n'+instr+'\n'+'- '*35)
    except AttributeError: pass
    if sys.version_info < (3,):
      return commands.getstatusoutput(instr)
    else:
      return subprocess.getstatusoutput(instr)

  def ProcessArgs(self,argdb):
    self.requested = False
    self.havepackage = False
    if self.installable and not self.frommkl:
      string,found = argdb.PopPath('with-'+self.packagename+'-dir',exist=True)
      if found:
        self.requested = True
        self.packagedir = string
      string,found = argdb.PopString('with-'+self.packagename+'-lib')
      if found:
        self.requested = True
        self.packagelibs = string.split(',')
      if self.hasheaders:
        string,found = argdb.PopString('with-'+self.packagename+'-include')
        if found:
          self.requested = True
          self.packageincludes = string.split(',')
    if self.installable:
      value,found = argdb.PopBool('with-'+self.packagename)
      if found:
        self.requested = value
    if self.downloadable:
      string,cflagsfound = argdb.PopString('download-'+self.packagename+'-cflags')
      url,flag,found = argdb.PopUrl('download-'+self.packagename)
      if found:
        if self.requested:
          self.log.Exit('Cannot request both download and install simultaneously')
        self.requested = True
        self.download = True
        self.packageurl = url
        self.downloadpackage = flag
      if cflagsfound:
        if not hasattr(self,'download') or not self.download:
          self.log.Exit('--download-'+self.packagename+'-cflags must be used together with --download-'+self.packagename)
        self.buildflags = string

  def Process(self,conf,vars,slepc,petsc,archdir=''):
    self.make = petsc.make
    if petsc.buildsharedlib:
      self.slflag = petsc.slflag
    if self.requested:
      name = self.packagename.upper()
      if self.downloadpackage:
        if hasattr(self,'version'):
          self.log.NewSection('Installing '+name+' version '+self.version+'...')
        else:
          self.log.NewSection('Installing '+name+'...')
        self.Precondition(petsc)
        self.DownloadAndInstall(conf,vars,slepc,petsc,archdir,slepc.prefixdir)
      elif self.installable:
        self.log.NewSection('Checking '+name+'...')
        self.Precondition(petsc)
        self.Check(conf,vars,petsc,archdir)
      try:
        self.LoadVersion(conf)
        self.log.write('Version number for '+name+' is '+self.iversion)
      except AttributeError:
        pass

  def Precondition(self,petsc):
    package = self.packagename.upper()
    if petsc.scalar == 'complex':
      if 'complex' not in self.supportsscalar:
        self.log.Exit(package+' does not support complex scalars')
    elif petsc.scalar == 'real':
      if 'real' not in self.supportsscalar:
        self.log.Exit(package+' is supported only with complex scalars')
    if petsc.precision == 'single':
      if not self.supportssingle:
        self.log.Exit(package+' is supported only in double precision')
    elif petsc.precision != 'double':
      self.log.Exit('Precision '+petsc.precision+' is not supported for external packages')
    if petsc.ind64 and not self.supports64bint:
      self.log.Exit(package+' cannot be used with 64-bit integers')
    if self.downloadpackage and self.fortran and not hasattr(petsc,'fc'):
      self.log.Exit('Option --download-'+self.packagename+' requires a Fortran compiler')

<<<<<<< HEAD
  def MissingTarball(self,downloaddir):
    '''Check if tarball is missing in downloaddir'''
    if self.downloadable and hasattr(self,'download') and self.download:
      localFile = os.path.join(downloaddir,self.archive)
      if not os.path.exists(localFile):
        url = self.packageurl
        if url=='':
          url = self.url
        return self.packagename+': '+url+' --> '+localFile

  def Download(self,externdir,builddir,downloaddir,prefix=None):
=======
  def Download(self,externdir,downloaddir):
>>>>>>> 73da8e6e
    # Check if source is already available
    if os.path.exists(os.path.join(externdir,self.dirname)):
      self.log.write('Using '+os.path.join(externdir,self.dirname))
      dirname = self.dirname
    else:

      if downloaddir:
        # Get tarball from download dir
        if self.packageurl=='':
          localFile = os.path.join(downloaddir,self.archive)
        else:
          localFile = os.path.join(downloaddir,self.packageurl)
        if not os.path.exists(localFile):
          self.log.Exit('Could not find file '+self.archive+' under '+downloaddir)
        url = localFile
        filename = os.path.basename(url)
      else:
        # Download tarball
        url = self.packageurl
        if url=='':
          url = self.url
        filename = os.path.basename(urlparse.urlparse(url)[2])
        localFile = os.path.join(externdir,self.archive)
        self.log.write('Downloading '+url+' to '+localFile)

        if os.path.exists(localFile):
          os.remove(localFile)
        try:
          sav_timeout = socket.getdefaulttimeout()
          socket.setdefaulttimeout(30)
          urlretrieve(url, localFile)
          socket.setdefaulttimeout(sav_timeout)
        except Exception as e:
          socket.setdefaulttimeout(sav_timeout)
          failureMessage = '''\
Unable to download package %s from: %s
* If URL specified manually - perhaps there is a typo?
* If your network is disconnected - please reconnect and rerun ./configure
* Or perhaps you have a firewall blocking the download
* You can run with --with-packages-download-dir=/adirectory and ./configure will instruct you what packages to download manually
* or you can download the above URL manually, to /yourselectedlocation/%s
  and use the configure option:
  --download-%s=/yourselectedlocation/%s
''' % (self.packagename.upper(), url, filename, self.packagename, filename)
          self.log.Exit(failureMessage)

      # Uncompress tarball
      extractdir = os.path.join(externdir,self.dirname)
      self.log.write('Uncompressing '+localFile+' to directory '+extractdir)
      if os.path.exists(extractdir):
        for root, dirs, files in os.walk(extractdir, topdown=False):
          for name in files:
            os.remove(os.path.join(root,name))
          for name in dirs:
            os.rmdir(os.path.join(root,name))
      failureMessage = '''\
Downloaded package %s from: %s is not a tarball.
[or installed python cannot process compressed files]
* If you are behind a firewall - please fix your proxy and rerun ./configure
  For example at LANL you may need to set the environmental variable http_proxy (or HTTP_PROXY?) to  http://proxyout.lanl.gov
* You can run with --with-packages-download-dir=/adirectory and ./configure will instruct you what packages to download manually
* or you can download the above URL manually, to /yourselectedlocation/%s
  and use the configure option:
  --download-%s=/yourselectedlocation/%s
''' % (self.packagename.upper(), url, filename, self.packagename, filename)
      try:
        tf = tarfile.open(localFile)
      except tarfile.ReadError as e:
        self.log.Exit(str(e)+'\n'+failureMessage)
      if not tf: self.log.Exit(failureMessage)
      #git puts 'pax_global_header' as the first entry and some tar utils process this as a file
      firstname = tf.getnames()[0]
      if firstname == 'pax_global_header':
        firstmember = tf.getmembers()[1]
      else:
        firstmember = tf.getmembers()[0]
      # some tarfiles list packagename/ but some list packagename/filename in the first entry
      if firstmember.isdir():
        dirname = firstmember.name
      else:
        dirname = os.path.dirname(firstmember.name)
      tf.extractall(path=externdir)
      tf.close()

      # fix file permissions for the untared tarballs
      try:
        # check if 'dirname' is set'
        if dirname:
          result,output = self.RunCommand('cd '+externdir+'; chmod -R a+r '+dirname+'; find '+dirname+' -type d -name "*" -exec chmod a+rx {} \;')
        else:
          self.log.Warn('Could not determine dirname extracted by '+localFile+' to fix file permissions')
      except RuntimeError as e:
        self.log.Exit('Error changing permissions for '+dirname+' obtained from '+localFile+ ' : '+str(e))
      if not downloaddir:
        os.remove(localFile)
    return os.path.join(externdir,dirname)

  wd = 36

  def ShowHelp(self):
    wd = Package.wd
    if self.downloadable or self.installable:
      print(self.packagename.upper()+':')
    if self.downloadable:
      print(('  --download-'+self.packagename+'[=<fname>]').ljust(wd)+': Download and install '+self.packagename.upper())
      if self.hasdloadflags:
        print(('  --download-'+self.packagename+'-cflags=<flags>').ljust(wd)+': Indicate extra flags to compile '+self.packagename.upper())
    if self.installable:
      print(('  --with-'+self.packagename+'=<bool>').ljust(wd)+': Indicate if you wish to test for '+self.packagename.upper()+(' (requires PETSc with MKL)' if self.frommkl else ''))
    if self.installable and not self.frommkl:
      print(('  --with-'+self.packagename+'-dir=<dir>').ljust(wd)+': Indicate the root directory of the '+self.packagename.upper()+' installation')
      print(('  --with-'+self.packagename+'-lib=<libraries>').ljust(wd)+': Indicate comma-separated libraries and link flags for '+self.packagename.upper())
      if self.hasheaders:
        print(('  --with-'+self.packagename+'-include=<dirs>').ljust(wd)+': Indicate the directory of the '+self.packagename.upper()+' include files')

  def ShowInfo(self):
    if self.havepackage:
      if self.frommkl:
        self.log.Println(self.packagename.upper()+' from MKL linked by PETSc')
      else:
        self.log.Println(self.packagename.upper()+' library flags:')
        self.log.Println(' '+' '.join(self.packageflags))

  def LinkWithOutput(self,functions,callbacks,flags,givencode='',cflags='',clanguage='c'):

    # Create temporary directory and makefile
    try:
      tmpdir = tempfile.mkdtemp(prefix='slepc-')
      if not os.path.isdir(tmpdir): os.mkdir(tmpdir)
    except:
      self.log.Exit('Cannot create temporary directory')
    try:
      makefile = open(os.path.join(tmpdir,'makefile'),'w')
      if cflags!='':
        if clanguage=='c++': makefile.write('CXXFLAGS='+cflags+'\n')
        else: makefile.write('CFLAGS='+cflags+'\n')
      makefile.write('checklink: checklink.o\n')
      makefile.write('\t${CLINKER} -o checklink checklink.o ${LINKFLAGS} ${PETSC_SNES_LIB}\n')
      makefile.write('\t@${RM} -f checklink checklink.o\n')
      makefile.write('LOCDIR = ./\n')
      makefile.write('include '+os.path.join('${PETSC_DIR}','lib','petsc','conf','variables')+'\n')
      makefile.write('include '+os.path.join('${PETSC_DIR}','lib','petsc','conf','rules')+'\n')
      makefile.close()
    except:
      self.log.Exit('Cannot create makefile in temporary directory')

    # Create source file
    if givencode == '':
      code = '#include "petscsnes.h"\n'
      for f in functions:
        code += 'PETSC_EXTERN int\n' + f + '();\n'

      for c in callbacks:
        code += 'int '+ c + '() { return 0; } \n'

      code += 'int main() {\n'
      code += 'Vec v; Mat m; KSP k;\n'
      code += 'PetscInitializeNoArguments();\n'
      code += 'VecCreate(PETSC_COMM_WORLD,&v);\n'
      code += 'MatCreate(PETSC_COMM_WORLD,&m);\n'
      code += 'KSPCreate(PETSC_COMM_WORLD,&k);\n'
      for f in functions:
        code += f + '();\n'
      code += 'return 0;\n}\n'
    else:
      code = givencode

    cfile = open(os.path.join(tmpdir,'checklink.c'),'w')
    cfile.write(code)
    cfile.close()

    # Try to compile test program
    (result, output) = self.RunCommand('cd ' + tmpdir + ';' + self.make + ' checklink LINKFLAGS="'+' '.join(flags)+'"')
    shutil.rmtree(tmpdir)

    if result:
      return (0,code + output)
    else:
      return (1,code + output)

  def Link(self,functions,callbacks,flags,givencode='',cflags='',clanguage='c'):
    (result, output) = self.LinkWithOutput(functions,callbacks,flags,givencode,cflags,clanguage)
    self.log.write(output)
    return result

  def FortranLink(self,functions,callbacks,flags):
    output = '\n=== With linker flags: '+' '.join(flags)

    f = []
    for i in functions:
      f.append(i+'_')
    c = []
    for i in callbacks:
      c.append(i+'_')
    (result, output1) = self.LinkWithOutput(f,c,flags)
    output1 = '\n====== With underscore Fortran names\n' + output1
    if result: return ('UNDERSCORE',output1)

    f = []
    for i in functions:
      f.append(i.upper())
    c = []
    for i in callbacks:
      c.append(i.upper())
    (result, output2) = self.LinkWithOutput(f,c,flags)
    output2 = '\n====== With capital Fortran names\n' + output2
    if result: return ('CAPS',output2)

    return ('',output + output1 + output2)

  def GenerateGuesses(self,name,archdir,word='lib'):
    installdirs = [os.path.join(os.path.sep,'usr','local'),os.path.join(os.path.sep,'opt')]
    if 'HOME' in os.environ:
      installdirs.insert(0,os.environ['HOME'])

    dirs = []
    for i in installdirs:
      dirs = dirs + [os.path.join(i,word)]
      for d in [name,name.upper(),name.lower()]:
        dirs = dirs + [os.path.join(i,d)]
        dirs = dirs + [os.path.join(i,d,word)]
        dirs = dirs + [os.path.join(i,word,d)]

    for d in dirs[:]:
      if not os.path.exists(d):
        dirs.remove(d)
    dirs = [''] + dirs + [os.path.join(archdir,word)]
    return dirs

  def FortranLib(self,conf,vars,dirs,libs,functions,callbacks = []):
    name = self.packagename.upper()
    error = ''
    mangling = ''
    for d in dirs:
      for l in libs:
        if d:
          if hasattr(self,'slflag'):
            flags = [self.slflag + d] + ['-L' + d] + l
          else:
            flags = ['-L' + d] + l
        else:
          flags = l
        (mangling, output) = self.FortranLink(functions,callbacks,flags)
        error += output
        if mangling: break
      if mangling: break

    if mangling:
      self.log.write(output)
    else:
      self.log.write(error)
      self.log.Exit('Unable to link with '+name+' library in directories '+' '.join(dirs)+' with libraries and link flags '+' '.join(flags))

    conf.write('#define SLEPC_HAVE_' + name + ' 1\n#define SLEPC_' + name + '_HAVE_'+mangling+' 1\n')
    vars.write(name + '_LIB = '+' '.join(flags)+'\n')
    self.havepackage = True
    self.packageflags = flags
<|MERGE_RESOLUTION|>--- conflicted
+++ resolved
@@ -134,7 +134,6 @@
     if self.downloadpackage and self.fortran and not hasattr(petsc,'fc'):
       self.log.Exit('Option --download-'+self.packagename+' requires a Fortran compiler')
 
-<<<<<<< HEAD
   def MissingTarball(self,downloaddir):
     '''Check if tarball is missing in downloaddir'''
     if self.downloadable and hasattr(self,'download') and self.download:
@@ -145,10 +144,7 @@
           url = self.url
         return self.packagename+': '+url+' --> '+localFile
 
-  def Download(self,externdir,builddir,downloaddir,prefix=None):
-=======
   def Download(self,externdir,downloaddir):
->>>>>>> 73da8e6e
     # Check if source is already available
     if os.path.exists(os.path.join(externdir,self.dirname)):
       self.log.write('Using '+os.path.join(externdir,self.dirname))
